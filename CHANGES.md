<<<<<<< HEAD
0.3.0 (2018-11-05)
------------------
- Blind master traces from a single lampflat
- Master bias and dark creation, subtraction, normalization
=======
0.3.0 (2018-11-13)
------------------
Added flat stacking to stages.
>>>>>>> 4dec185d

0.2.0 (2018-10-30)
------------------
- Updated how the console entry points are called based on upstream updates.

0.1.0 (2018-07-13)
------------------
- Initial setup of the package infrastructure<|MERGE_RESOLUTION|>--- conflicted
+++ resolved
@@ -1,13 +1,10 @@
-<<<<<<< HEAD
-0.3.0 (2018-11-05)
+0.4.0 (2019-01-23)
 ------------------
-- Blind master traces from a single lampflat
-- Master bias and dark creation, subtraction, normalization
-=======
+- Blind master tracing on a single lampflat
+
 0.3.0 (2018-11-13)
 ------------------
 Added flat stacking to stages.
->>>>>>> 4dec185d
 
 0.2.0 (2018-10-30)
 ------------------
