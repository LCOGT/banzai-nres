--- conflicted
+++ resolved
@@ -1,11 +1,11 @@
+1.1.6 (2025-03-11)
+------------------
+- Migrate to use poetry for dependency management
+- Use updated banzai from upstream
+
 1.1.5 (2025-03-11)
 ------------------
-<<<<<<< HEAD
-- Migrate to use poetry for dependency management
-- Use updated banzai from upstream
-=======
 - Fixes to documentation for updated BANZAI installs
->>>>>>> 1ebd0201
 
 1.1.4 (2024-11-21)
 -----------------
