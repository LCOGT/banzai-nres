--- conflicted
+++ resolved
@@ -18,28 +18,6 @@
 
     def do_stage(self, image):
         lab_lines = find_nearest(image.features['wavelength'], np.sort(image.line_list))
-<<<<<<< HEAD
-        Dlambda = self.calculate_delta_lambda(image, lab_lines)
-        result = self.calculate_1d_metrics(image, Dlambda, lab_lines, Dlambda_match_threshold)
-        sigma_Dlambda, matched_sigma_Dlambda, chi2, matched_chi2, num_matched_lines, velocity_precision = result
-        #x_diff_Dlambda, order_diff_Dlambda = self.calculate_2d_metrics(image, Dlambda)
-        # TODO need to update xwavecal to pipe out the number of fit overlaps so that we can save it here.
-        #  and need to guard against nans here since they will cause a fits header crash.
-        qc_results = {'SIGLAM': np.round(sigma_Dlambda, 4),
-                      'MSIGLAM': np.round(matched_sigma_Dlambda, 4),
-                      'PRECISN': np.round(velocity_precision.to(units.meter/units.second).value, 4),
-                      'CHISQ': np.round(chi2, 4),
-                      'MCHISQ': np.round(matched_chi2, 4),
-                      'LINENUM': len(image.features['wavelength']),
-                      'MLINENUM': num_matched_lines}
-        qc_description = {'SIGLAM': 'wavecal residuals Angstroms',
-                          'MSIGLAM': 'wavecal residuals Angstroms, matched lines',
-                          'PRECISN': 'm/s wavecal precision',
-                          'CHISQ': 'chisquared goodness of fit',
-                          'MCHISQ': 'chisquared goodness of fit, matched lines',
-                          'LINENUM': 'Number of lines found on detector',
-                          'MLINENUM': 'Number of matched lines'}
-=======
         delta_lambda = image.features['wavelength'] - lab_lines
 
         sigma_delta_lambda = robust_standard_deviation(delta_lambda)
@@ -70,7 +48,6 @@
                           'WAVRCHI2': 'reduced chisquared goodness of wavecal fit',
                           'NLINEDET': 'Number of lines found on detector',
                           'NLINES': 'Number of matched lines'}
->>>>>>> 030bc3aa
         qc.save_qc_results(self.runtime_context, qc_results, image)
         # saving the results to the image header
         for key in qc_results.keys():
