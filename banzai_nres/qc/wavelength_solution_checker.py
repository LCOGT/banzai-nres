import numpy as np

from banzai.stages import Stage
from banzai.calibrations import CalibrationStacker, CalibrationUser
from banzai_nres.wavelength import LineListLoader
from xwavecal.utils.wavelength_utils import find_nearest

import logging

class AssessWavelengthSolution(Stage):
    """
    Calculate the dispersion in the wavelength solution and assess whether it is photon-limited or not
    @author:mjohnson
    """

    def __init__(self, runtime_context):
        super(AssessWavelengthSolution, self).__init__(runtime_context)
    
<<<<<<< HEAD
    def do_stage(self,image):
        line_list = image.line_list
        lab_lines = find_nearest(image.features['wavelength'], np.sort(line_list))
=======
    def do_stage(self, image):
        lab_lines = find_nearest(features['wavelength'], np.sort(line_list))
>>>>>>> f37b2bb1
        self.calculate_dispersion(image,lab_lines,raw_dispersion,good_dispersion,raw_chi_squared,good_chi_squared,difference)
        qc_results = {'raw_dispersion':raw_dispersion, 'good_dispersion':good_dispersion, 'raw_chi_squared':raw_chi_squared, 'good_chi_squared':good_chi_squared, 'difference':difference}
        qc.save_qc_results(self.runtime_context, qc_results, image)

    def calculate_dispersion(self,image,lab_lines):
        measured_wavelengths = image.features['wavelength']
        #actual_wavelengths = image.wcs.measured_lines['wavelength']
        difference = measured_wavelengths - lab_lines
        raw_dispersion = np.std(difference)
        low_scatter_lines = np.isclose(difference,0,atol=0.1)
        good_dispersion = np.std(difference[low_scatter_lines])
        feature_centroid_uncertainty = image.features['centroid_err']
        raw_chi_squared = np.sum((difference/feature_centroid_uncertainty)**2)/len(difference)
        good_chi_squared = np.sum((difference[low_scatter_lines]/feature_centroid_uncertainty[low_scatter_lines])**2)/len(difference[low_scatter_lines])
        return raw_dispersion, good_dispersion, raw_chi_squared, good_chi_squared, difference


        #TO DO:
        #Assess if there are systematic differences in goodness of fit across detector
        #(e.g., due to systematics in wavelength solution)
        #wavelength residuals binned in pixel bins, or per order -- x,y directions<|MERGE_RESOLUTION|>--- conflicted
+++ resolved
@@ -16,14 +16,9 @@
     def __init__(self, runtime_context):
         super(AssessWavelengthSolution, self).__init__(runtime_context)
     
-<<<<<<< HEAD
     def do_stage(self,image):
         line_list = image.line_list
         lab_lines = find_nearest(image.features['wavelength'], np.sort(line_list))
-=======
-    def do_stage(self, image):
-        lab_lines = find_nearest(features['wavelength'], np.sort(line_list))
->>>>>>> f37b2bb1
         self.calculate_dispersion(image,lab_lines,raw_dispersion,good_dispersion,raw_chi_squared,good_chi_squared,difference)
         qc_results = {'raw_dispersion':raw_dispersion, 'good_dispersion':good_dispersion, 'raw_chi_squared':raw_chi_squared, 'good_chi_squared':good_chi_squared, 'difference':difference}
         qc.save_qc_results(self.runtime_context, qc_results, image)
