<<<<<<< HEAD
from banzai_nres.rv import cross_correlate, c, RVCalculator
=======
from banzai_nres.rv import cross_correlate, c, barycentric_correction
>>>>>>> 5d0cd292
import numpy as np
import mock
from astropy.io import fits
from banzai_nres.frames import NRESObservationFrame
from banzai_nres.frames import EchelleSpectralCCDData
from types import SimpleNamespace
from astropy.table import Table



def gaussian(x, mu, sigma):
    return (2.0 * np.pi) ** -0.5 / sigma * np.exp(-0.5 * (x - mu) ** 2 / sigma ** 2)


def test_cross_correlate():
    test_wavelengths = np.arange(5000.0, 6000.0, 0.01)
    flux = np.ones(test_wavelengths.shape) * 1000

    read_noise = 10.0
    # add in fake lines
    for i in range(30):
        central_wavelength = np.random.uniform() * 1000.0 + 5000.0
        width = 0.1  # angstroms
        sigma = width / 2 / np.sqrt(2.0 * np.log(2.0))
        flux += gaussian(test_wavelengths, central_wavelength, sigma) * 10000.0 * np.random.uniform()

    true_v = 1.0
    noisy_flux = np.random.poisson(flux).astype(float)
    noisy_flux += np.random.normal(0.0, read_noise, size=len(flux))

    uncertainty = np.sqrt(flux + read_noise**2.0)

    # in km/s
    velocity_steps = np.arange(-5.0, 5.0, 0.1)
    ccf = cross_correlate(velocity_steps, test_wavelengths * (1.0 + true_v / c), noisy_flux,
                          uncertainty, test_wavelengths, flux)
    assert np.argmax(ccf) == np.argmin(np.abs(velocity_steps - true_v))


<<<<<<< HEAD
@mock.patch('banzai_nres.rv.fits.open')
def test_rv(mock_fits):
    # Make fake data from orders 74-101
    test_wavelengths = np.arange(4500.0, 6500.0, 0.01)
    flux = np.ones(test_wavelengths.shape) * 1000

    read_noise = 10.0
    # add in fake lines
    for i in range(1000):
        central_wavelength = np.random.uniform() * 2000.0 + 4500.0
        width = 0.1  # angstroms
        sigma = width / 2 / np.sqrt(2.0 * np.log(2.0))
        flux += gaussian(test_wavelengths, central_wavelength, sigma) * 10000.0 * np.random.uniform()

    noisy_flux = np.random.poisson(flux).astype(float)
    noisy_flux += np.random.normal(0.0, read_noise, size=len(flux))
    uncertainty = np.sqrt(flux + read_noise**2.0)

    mock_fits.return_value = fits.HDUList([fits.PrimaryHDU(),
                                           fits.BinTableHDU(Table({'wavelength': test_wavelengths, 'flux': flux}))])
    true_v = 1.205  # km / s

    # Make the fake image
    # Set the site to the north pole, and the ra and dec to the ecliptic pole. The time we chose is just
    # to minimize the rv correction
    header = fits.Header({'DATE-OBS': '2020-09-12T00:00:00.000000',  'RA': 269.99998557, 'DEC': 66.55911605,
                          'OBJECTS': 'foo&none&none', 'EXPTIME': 1200.0})
    site_info = {'longitude': 0.0, 'latitude': 90.0, 'elevation': 0.0}

    # Each NRES order is ~70 Angstroms wide
    spectrum = []
    for i in range(26):
        order = slice(i * 7000, (i + 1) * 7000, 1)
        row = {'wavelength': test_wavelengths[order] * (1.0 + true_v / c),
               'flux': noisy_flux[order], 'uncertainty': uncertainty[order], 'fiber': 0, 'trace': i + 75}
        spectrum.append(row)

    image = NRESObservationFrame([EchelleSpectralCCDData(np.zeros((1, 1)), meta=header, spectrum=Table(spectrum))],
                                 'test.fits')
    image.instrument = SimpleNamespace()
    image.instrument.site = SimpleNamespace(**site_info)

    # Run the RV code
    stage = RVCalculator(None)
    image = stage.do_stage(image)

    # Assert that the true_v + rv_correction is what is in the header within 5 m/s
    assert np.abs(true_v * 1000.0 + image.meta['BARYCORR'] - image.meta['RV']) < 5.0
=======
def test_rv():
    # Make fake data from orders 75-100
    # Run the RV code on the solstice
    pass

def test_bc_correction():
    #Celestial coordinates of the North Ecliptic Pole
    ra, dec = 18.0, 66.+33./60.+38.55/3600.
    site = 'elp'
    time, exptime = '2019-07-10T07:27:13.647', 0.0
    bc_rv, bjd_tdb = barycentric_correction(time, exptime, ra, dec, site)
    #assert np.close(np.abs(bc_rv),0.0,100) #Check RV correction is within 100 m/s of 0
    pass
>>>>>>> 5d0cd292
<|MERGE_RESOLUTION|>--- conflicted
+++ resolved
@@ -1,8 +1,4 @@
-<<<<<<< HEAD
-from banzai_nres.rv import cross_correlate, c, RVCalculator
-=======
-from banzai_nres.rv import cross_correlate, c, barycentric_correction
->>>>>>> 5d0cd292
+from banzai_nres.rv import cross_correlate, c, RVCalculator, barycentric_correction
 import numpy as np
 import mock
 from astropy.io import fits
@@ -42,7 +38,6 @@
     assert np.argmax(ccf) == np.argmin(np.abs(velocity_steps - true_v))
 
 
-<<<<<<< HEAD
 @mock.patch('banzai_nres.rv.fits.open')
 def test_rv(mock_fits):
     # Make fake data from orders 74-101
@@ -91,11 +86,7 @@
 
     # Assert that the true_v + rv_correction is what is in the header within 5 m/s
     assert np.abs(true_v * 1000.0 + image.meta['BARYCORR'] - image.meta['RV']) < 5.0
-=======
-def test_rv():
-    # Make fake data from orders 75-100
-    # Run the RV code on the solstice
-    pass
+
 
 def test_bc_correction():
     #Celestial coordinates of the North Ecliptic Pole
@@ -104,5 +95,4 @@
     time, exptime = '2019-07-10T07:27:13.647', 0.0
     bc_rv, bjd_tdb = barycentric_correction(time, exptime, ra, dec, site)
     #assert np.close(np.abs(bc_rv),0.0,100) #Check RV correction is within 100 m/s of 0
-    pass
->>>>>>> 5d0cd292
+    pass