import numpy as np
from banzai_nres.utils.wavelength_utils import identify_features, group_features_by_trace, \
    get_principle_order_number, get_center_wavelengths
from banzai_nres.wavelength import IdentifyFeatures, WavelengthCalibrate, get_ref_ids_and_fibers
from banzai_nres.wavelength import ArcLoader, LineListLoader, ArcStacker
from scipy.ndimage import gaussian_filter
from banzai_nres.frames import EchelleSpectralCCDData, NRESObservationFrame
from banzai import context
from astropy.table import Table
import sep
import pytest
import mock


class TestIdentifyFeatures:
    sigma = 1.0
    data = np.zeros((100, 100))
    err = np.ones_like(data)
    xcoords = [10, 30, 50, 70]  # 4 features
    ycoords = np.array(xcoords) + 5  # 4 features
    data[ycoords, xcoords] = 1
    data = gaussian_filter(data, sigma=sigma)
    data /= np.max(data)  # make features have peak fluxes of 1

    def test_finds_features(self):
        features = identify_features(self.data, self.err, nsigma=0.5, fwhm=self.sigma)
        assert np.allclose(features['peak'], 1, atol=0.001)
        assert np.allclose(features['pixel'], self.xcoords, atol=0.001)
        assert np.allclose(features['ycentroid'], self.ycoords, atol=0.001)
        assert len(features) == 4

    def test_ignores_features(self):
        features = identify_features(self.data, self.err, nsigma=1.5, fwhm=self.sigma)
        assert len(features) == 0

    def test_extract(self):
        # small test to make sure sep.sum_circle is behaving.
        fluxes, _, _ = sep.sum_circle(self.data, self.xcoords, self.ycoords, 10 * self.sigma, gain=1.0, err=self.err)
        # assert the summed flux is the expected flux for a 2d (unnormalized) gaussian.
        assert np.allclose(fluxes, 2 * np.pi * self.sigma**2, rtol=1E-4)

    @pytest.mark.integration
    def test_do_stage(self):
        blaze_factor = 0.5
        input_context = context.Context({})
        ccd_data = EchelleSpectralCCDData(data=self.data, uncertainty=self.err, meta={'OBJECTS': 'tung&tung&none'},
                                          traces=np.ones_like(self.data, dtype=int),
                                          blaze={'blaze': blaze_factor * np.ones((1, self.data.shape[1]), dtype=int)})
        image = NRESObservationFrame([ccd_data], 'foo.fits')
        stage = IdentifyFeatures(input_context)
        stage.fwhm, stage.nsigma = self.sigma, 0.5
        image = stage.do_stage(image)
        image.features.sort('pixel')
        assert np.allclose(image.features['corrected_flux'], image.features['flux'] / blaze_factor, rtol=1E-4)
        assert np.allclose(image.features['pixel'], self.xcoords, atol=0.001)
        assert np.allclose(image.features['ycentroid'], self.ycoords, atol=0.001)
        assert np.allclose(image.features['id'], 1)

    @pytest.mark.integration
    def test_do_stage_no_blaze(self):
        input_context = context.Context({})
        ccd_data = EchelleSpectralCCDData(data=self.data, uncertainty=self.err, meta={'OBJECTS': 'tung&tung&none'},
                                          traces=np.ones_like(self.data, dtype=int))
        image = NRESObservationFrame([ccd_data], 'foo.fits')
        stage = IdentifyFeatures(input_context)
        stage.fwhm, stage.nsigma = self.sigma, 0.5
        image = stage.do_stage(image)
        image.features.sort('pixel')
        assert np.allclose(image.features['pixel'], self.xcoords, atol=0.001)
        assert np.allclose(image.features['ycentroid'], self.ycoords, atol=0.001)
        assert np.allclose(image.features['id'], 1)

    @pytest.mark.integration
    def test_do_stage_on_empty_features(self):
        input_context = context.Context({})
        image = NRESObservationFrame([EchelleSpectralCCDData(data=self.data, uncertainty=self.err,
                                      meta={'OBJECTS': 'tung&tung&none'},
                                      traces=np.ones_like(self.data, dtype=int),
                                      blaze={'blaze': np.ones_like(self.data, dtype=int)})], 'foo.fits')
        stage = IdentifyFeatures(input_context)
        stage.fwhm, stage.nsigma = self.sigma, 1.5
        image = stage.do_stage(image)
        assert len(image.features) == 0


class TestWavelengthCalibrate:
    def generate_image(self):
        traces = np.array([[0, 0, 0], [1, 1, 1], [1, 1, 1], [0, 0, 0], [0, 0, 0], [2, 2, 2], [3, 3, 3]])
        line_list = np.array([10, 11, 12])
        pixel_positions = np.array([1, 2, 1, 2])
        features = Table({'pixel': pixel_positions, 'id': np.array([1, 1, 2, 3]), 'order': np.array([1, 1, 2, 3]),
                          'wavelength': pixel_positions, 'centroid_err': np.ones_like(pixel_positions)})
        image = NRESObservationFrame([EchelleSpectralCCDData(data=np.zeros((2, 2)), uncertainty=np.zeros((2, 2)),
                                      meta={'OBJECTS': 'tung&tung&none'}, features=features,
                                      traces=traces, line_list=line_list)], 'foo.fits')
        return image

    @mock.patch('banzai_nres.wavelength.WavelengthCalibrate.refine_wavelengths')
    def test_do_stage_with_existing_wavelengths(self, mock_refine_wavelengths):
        # test that feature wavelengths are populated from the old solutions.
        image = self.generate_image()
        image.wavelengths = np.random.random(size=image.traces.shape)
        image.features['xcentroid'], image.features['ycentroid'] = np.array([0, 1, 2, 0]), np.array([2, 0, 1, 0])
        expected_wavelengths = image.wavelengths[image.features['ycentroid'], image.features['xcentroid']]
        image = WavelengthCalibrate(context.Context({})).do_stage(image)
        assert np.allclose(image.features['wavelength'], expected_wavelengths)

    @mock.patch('banzai_nres.wavelength.WavelengthCalibrate.refine_wavelengths')
    @mock.patch('banzai_nres.wavelength.find_feature_wavelengths', return_value=np.arange(4))
    def test_do_stage(self, mock_find_wavelengths, mock_refine_wavelengths):
        image = self.generate_image()
        image.features['id'] = np.ones_like(image.features['pixel'])  # so that only one fiber is populated.
        image = WavelengthCalibrate(context.Context({})).do_stage(image)
        assert np.allclose(image.features['wavelength'], np.arange(4))

    def test_refine_wavelengths(self):
        # TODO
        assert True

    def test_fit_wavelength_model(self):
        # TODO
        assert True

    def test_init_feature_labels(self):
        features = {'id': np.array([1, 2, 3, 3, 4, 5, 6])}
        features = WavelengthCalibrate.init_feature_labels(6, features)
        assert np.allclose(features['fiber'], [0, 1, 0, 0, 1, 0, 1])
        assert np.allclose(features['order'], [0, 0, 1, 1, 1, 2, 2])


@mock.patch('banzai_nres.wavelength.WavelengthSolution.solve', side_effect=lambda x, y, z: (x, y, z))
def test_recalibrate(mock_solve):
    features = {'wavelength': [10, 11, 50], 'pixel': [1, 2, 3], 'order': [0, 0, 1]}
    line_list = np.array([10.05, 11.05, 60, 11.5])
    wavelength_solution = WavelengthCalibrate(context.Context({})).fit_wavelength_model(features, line_list, 30)
    # the mock patch populated wavelength_solution.model_coefficients with the arguments fed to WavelengthSolution.solve
    # could use mock_solve.assert_called_with here, but it is not as straightforward because measured_lines changes.
    measured_lines, wavelengths_to_fit, weights = wavelength_solution.model_coefficients
    assert np.allclose(wavelengths_to_fit, line_list[:3])
    assert np.allclose(weights, [1, 1, 0])


def test_group_features_by_trace():
    traces = np.array([[0, 0, 1, 1], [2, 2, 0, 0]])
    features = {'xcentroid': [0, 2, 0, 2], 'ycentroid': [0, 0, 1, 1]}
    features = group_features_by_trace(features, traces)
    assert np.allclose(features['id'], [0, 1, 2, 0])


@mock.patch('banzai_nres.utils.wavelength_utils.get_center_wavelengths')
def test_get_principle_order_number(mock_wavelengths):
    m0_values, ref_ids = np.arange(10, 100), np.arange(20)
    true_m0 = 30
    mock_wavelengths.return_value = np.random.normal(5000, 10, len(ref_ids))/(true_m0 + ref_ids)
    assert true_m0 == get_principle_order_number(m0_values, {'order': ref_ids})


@mock.patch('banzai_nres.utils.wavelength_utils.get_center_wavelengths')
def test_get_principle_order_number_warns_on_degenerate_m0(mock_wavelengths):
    m0_values, ref_ids = 30*np.ones(40), np.arange(20)
    true_m0 = 30
    mock_wavelengths.return_value = np.random.normal(5000, 50, len(ref_ids))/(true_m0 + ref_ids)
    get_principle_order_number(m0_values, {'order': ref_ids})
    # right now this just tests whether the warning if statement does not cause a crash.
    assert True


def test_get_center_wavelengths():
    features = {'pixel': np.array([2, 4, 1, 5, 3]), 'order': np.array([1, 1, 2, 2, 3]),
                'wavelength': np.array([20, 40, 10, 50, 30])}
    center_wavelengths = get_center_wavelengths(features)
    assert np.allclose(center_wavelengths, [30, 30, 30])


def test_get_ref_ids_and_fibers():
    ref_id, fibers, trace_ids = get_ref_ids_and_fibers(3)
    assert np.allclose(ref_id, [0, 0, 1])
    assert np.allclose(fibers, [0, 1, 0])
    ref_id, fibers, trace_ids = get_ref_ids_and_fibers(6)
    assert np.allclose(ref_id, [0, 0, 1, 1, 2, 2])
    assert np.allclose(fibers, [0, 1, 0, 1, 0, 1])


def test_stage_caltypes():
    assert ArcStacker(context.Context({})).calibration_type == 'DOUBLE'
    assert LineListLoader(context.Context({})).calibration_type == 'LINELIST'


class TestLineListLoader:
    stage = LineListLoader(context.Context({}))

    @mock.patch('banzai_nres.wavelength.LineListLoader.on_missing_master_calibration', return_value=None)
    def test_do_stage_aborts(self, fake_miss):
        stage = LineListLoader(context.Context({}))
        stage.LINE_LIST_FILENAME = 'some/bad/path'
        assert stage.do_stage('image') is None

    @mock.patch('numpy.genfromtxt', return_value=np.array([[1, 1]]))
    def test_do_stage(self, fake_load):
        image = type('image', (), {})
        image = self.stage.do_stage(image)
        assert np.allclose(image.line_list, [1])

    def test_apply_master_calibration(self):
        test_image = type('image', (), {})
        assert np.allclose(self.stage.apply_master_calibration(test_image, [1, 2]).line_list, [1, 2])


class TestArcLoader:
    stage = ArcLoader(context.Context({}))

    def test_double_on_missing_master_calibration(self):
        test_image = type('image', (), {'obstype': 'DOUBLE'})
        assert self.stage.on_missing_master_calibration(test_image).obstype == 'DOUBLE'

    @mock.patch('banzai_nres.wavelength.CalibrationUser.on_missing_master_calibration')
    def test_on_missing_master_calibration(self, mock_parent_miss):
        test_image = type('image', (), {'obstype': 'ELSE'})
        assert self.stage.on_missing_master_calibration(test_image) is None

    def test_apply_master_calibration(self):
        master_cal = type('image', (), {'wavelengths': [1, 2], 'filename': 'foo.fits', 'fibers': [0, 1]})
        test_image = type('image', (), {'wavelengths': None, 'meta': {}})
        assert np.allclose(self.stage.apply_master_calibration(test_image, master_cal).wavelengths, [1, 2])
        assert self.stage.calibration_type == 'DOUBLE'
<<<<<<< HEAD
        assert test_image.meta['L1IDARC'][0] == 'foo.fits'
=======
        assert test_image.meta['L1IDARC'][0] == 'foo.fits'


class TestQCChecks:
    test_image = TestWavelengthCalibrate().generate_image()
    input_context = context.Context({})

    def test_qc_do_stage(self):
        image = AssessWavelengthSolution(self.input_context).do_stage(self.test_image)
        assert image is not None

    def test_qc_checks(self):
        Delta_lambda = AssessWavelengthSolution(self.input_context).calculate_delta_lambda(self.test_image,
                                                                                           self.test_image.features[
                                                                                               'wavelength'])
        sigma_Dlambda, good_sigma_Dlambda, raw_chi_squared, good_chi_squared = AssessWavelengthSolution(
            self.input_context).calculate_1d_metrics(self.test_image, Delta_lambda)
        assert sigma_Dlambda >= good_sigma_Dlambda
        assert raw_chi_squared >= good_chi_squared
        x_diff_Dlambda, order_diff_Dlambda = AssessWavelengthSolution(self.input_context).calculate_2d_metrics(
            self.test_image, Delta_lambda)
        assert np.any(np.isfinite(x_diff_Dlambda))
        assert np.any(np.isfinite(order_diff_Dlambda))
>>>>>>> 431d9ce9
<|MERGE_RESOLUTION|>--- conflicted
+++ resolved
@@ -223,30 +223,4 @@
         test_image = type('image', (), {'wavelengths': None, 'meta': {}})
         assert np.allclose(self.stage.apply_master_calibration(test_image, master_cal).wavelengths, [1, 2])
         assert self.stage.calibration_type == 'DOUBLE'
-<<<<<<< HEAD
-        assert test_image.meta['L1IDARC'][0] == 'foo.fits'
-=======
-        assert test_image.meta['L1IDARC'][0] == 'foo.fits'
-
-
-class TestQCChecks:
-    test_image = TestWavelengthCalibrate().generate_image()
-    input_context = context.Context({})
-
-    def test_qc_do_stage(self):
-        image = AssessWavelengthSolution(self.input_context).do_stage(self.test_image)
-        assert image is not None
-
-    def test_qc_checks(self):
-        Delta_lambda = AssessWavelengthSolution(self.input_context).calculate_delta_lambda(self.test_image,
-                                                                                           self.test_image.features[
-                                                                                               'wavelength'])
-        sigma_Dlambda, good_sigma_Dlambda, raw_chi_squared, good_chi_squared = AssessWavelengthSolution(
-            self.input_context).calculate_1d_metrics(self.test_image, Delta_lambda)
-        assert sigma_Dlambda >= good_sigma_Dlambda
-        assert raw_chi_squared >= good_chi_squared
-        x_diff_Dlambda, order_diff_Dlambda = AssessWavelengthSolution(self.input_context).calculate_2d_metrics(
-            self.test_image, Delta_lambda)
-        assert np.any(np.isfinite(x_diff_Dlambda))
-        assert np.any(np.isfinite(order_diff_Dlambda))
->>>>>>> 431d9ce9
+        assert test_image.meta['L1IDARC'][0] == 'foo.fits'