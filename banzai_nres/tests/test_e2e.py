--- conflicted
+++ resolved
@@ -7,12 +7,7 @@
 from banzai.utils import file_utils
 import time
 from glob import glob
-<<<<<<< HEAD
-from astropy.utils.data import get_pkg_data_filename
-from astropy.table import Table
-=======
 import pkg_resources
->>>>>>> 73b96b32
 from banzai.celery import app, schedule_calibration_stacking
 from banzai.dbs import get_session
 from banzai import dbs
