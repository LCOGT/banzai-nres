"""
traces.py: Driver scripts for finding echelle orders across a CCD.

Authors
    G. Mirek Brandt (gmbrandt@ucsb.edu)
"""

from banzai_nres.utils.trace_utils import Trace, AllTraceFitter
from banzai_nres.utils.db_utils import DataProduct
from banzai.calibrations import CalibrationMaker, ApplyCalibration, create_master_calibration_header
from banzai.utils import file_utils

import sep
import os
import logging

logger = logging.getLogger(__name__)


class TraceMaker(CalibrationMaker):
    def __init__(self, pipeline_context):
        super(TraceMaker, self).__init__(pipeline_context)
        self.pipeline_context = pipeline_context
        self.order_of_poly_fit = self.pipeline_context.TRACE_FIT_POLYNOMIAL_ORDER
        self.second_order_coefficient_guess = self.pipeline_context.TRACE_FIT_INITIAL_DEGREE_TWO_GUESS
        self.trace_table_name = self.pipeline_context.TRACE_TABLE_NAME
        self.xmin = self.pipeline_context.WINDOW_FOR_TRACE_IDENTIFICATION['min']
        self.xmax = self.pipeline_context.WINDOW_FOR_TRACE_IDENTIFICATION['max']
        self.min_peak_to_peak_spacing = self.pipeline_context.MIN_FIBER_TO_FIBER_SPACING
        self.min_snr = self.pipeline_context.MIN_SNR_FOR_TRACE_IDENTIFICATION

    @property
    def calibration_type(self):
        return 'TRACE'

    def make_master_calibration_frame(self, images):
        traces = []
        for image in images:
            master_header = create_master_calibration_header(old_header=image.header, images=[image])
            master_header['OBSTYPE'] = self.calibration_type
            master_filename = self.pipeline_context.CALIBRATION_FILENAME_FUNCTIONS[self.calibration_type](image)
            master_filepath = self._get_filepath(self.pipeline_context, image, master_filename)
            db_info = DataProduct(image=image)
            db_info.is_master = True

            logger.info('fitting traces order by order', image=image)
<<<<<<< HEAD
=======
            bkg_subtracted_image_data = image.data - sep.Background(image.data).back()
>>>>>>> ea00a055
            fitter = AllTraceFitter(xmin=self.xmin, xmax=self.xmax,
                                    min_peak_to_peak_spacing=self.min_peak_to_peak_spacing,
                                    min_snr=self.min_snr)
            trace = Trace(data=None, filepath=master_filepath, header=master_header,
                          image_db_info=db_info,
                          num_centers_per_trace=image.data.shape[1], trace_table_name=self.trace_table_name)
            trace = fitter.fit_traces(trace=trace, image_data=bkg_subtracted_image_data,
                                      poly_fit_order=self.order_of_poly_fit,
                                      second_order_coefficient_guess=self.second_order_coefficient_guess,
                                      image_noise_estimate=image.header['RDNOISE'])
            traces.append(trace)
            logger.info('Created master trace', image=image, extra_tags={'calibration_type': self.calibration_type,
                                                                         'output_path': master_filepath,
                                                                         'calibration_obstype': master_header['OBSTYPE']})
        return traces

    @staticmethod
    def _get_filepath(pipeline_context, lampflat_image, master_filename):
        output_directory = file_utils.make_output_directory(pipeline_context, lampflat_image)
        return os.path.join(output_directory, os.path.basename(master_filename))

    def do_stage(self, images):
        """
        :param images: list of images to run TraceMaker on.
        :return: [first_trace, second_trace,...] etc. This is a munge function which fixes the following problem.
        TraceMaker.make_master_calibration_frame returns [first_trace, second_trace,...] and then BANZAI's do_stage
        wraps that list in another list, e.g. do_stage natively would return [[first_trace, second_trace,...]]. This
        rewrite of do_stage simply returns [[first_trace, second_trace,...]][0] = [first_trace, second_trace,...]
        """
        master_calibrations = super(TraceMaker, self).do_stage(images)
        if len(master_calibrations) > 0:
            master_calibrations = master_calibrations[0]
        return master_calibrations


class LoadTrace(ApplyCalibration):
    """
    Loads trace coefficients from file and appends them onto the image object.
    """
    def __init__(self, pipeline_context):
        super(LoadTrace, self).__init__(pipeline_context)
        self.pipeline_context = pipeline_context

    @property
    def calibration_type(self):
        return 'TRACE'

    def apply_master_calibration(self, image, master_calibration_path):
        image.trace = Trace.load(master_calibration_path, trace_table_name=self.pipeline_context.TRACE_TABLE_NAME)
        master_trace_filename = os.path.basename(master_calibration_path)
        image.header['L1IDTRAC'] = (master_trace_filename, 'ID of trace centers file')
        logger.info('Loading trace centers', image=image,  extra_tags={'L1IDTRAC': image.header['L1IDTRAC']})
        return image

    def do_stage(self, image):
        master_calibration_path = self.get_calibration_filename(image)
        if master_calibration_path is None:
            self.on_missing_master_calibration(image)
            return image
        return self.apply_master_calibration(image, master_calibration_path)<|MERGE_RESOLUTION|>--- conflicted
+++ resolved
@@ -44,10 +44,8 @@
             db_info.is_master = True
 
             logger.info('fitting traces order by order', image=image)
-<<<<<<< HEAD
-=======
+
             bkg_subtracted_image_data = image.data - sep.Background(image.data).back()
->>>>>>> ea00a055
             fitter = AllTraceFitter(xmin=self.xmin, xmax=self.xmax,
                                     min_peak_to_peak_spacing=self.min_peak_to_peak_spacing,
                                     min_snr=self.min_snr)
