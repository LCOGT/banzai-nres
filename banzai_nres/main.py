--- conflicted
+++ resolved
@@ -14,11 +14,7 @@
 
 from banzai import bias, trim, dark, gain
 from banzai import qc
-<<<<<<< HEAD
-from banzai.main import get_stages_todo, run_end_of_night_from_console, run
-=======
 from banzai.main import process_directory, parse_directory_args
->>>>>>> 303f894f
 from banzai import main as banzai_main
 from banzai.context import TelescopeCriterion
 import operator
@@ -47,7 +43,13 @@
                       log_message='Making Master BIAS', calibration_maker=True)
 
 
-<<<<<<< HEAD
+def make_master_dark(pipeline_context=None, raw_path=None):
+    pipeline_context, raw_path = parse_directory_args(pipeline_context, raw_path, NRES_CRITERIA)
+    process_directory(pipeline_context, raw_path, ['DARK'], last_stage=bias.BiasSubtractor,
+                      extra_stages=[dark.DarkNormalizer, nres_DarkMaker],
+                      log_message='Making Master Dark', calibration_maker=True)
+
+
 def make_master_dark_console():
     run_end_of_night_from_console([make_master_dark], NRES_CRITERIA)
 
@@ -56,27 +58,8 @@
     run_end_of_night_from_console([make_master_trace], NRES_CRITERIA)
 
 
-def make_master_bias(pipeline_context):
-    stages_to_do = get_stages_todo(trim.Trimmer, extra_stages=[bias.BiasMasterLevelSubtractor, nres_BiasMaker])
-    run(stages_to_do, pipeline_context, image_types=['BIAS'], calibration_maker=True,
-        log_message='Making Master BIAS')
-
-
-def make_master_dark(pipeline_context):
-    stages_to_do = get_stages_todo(bias.BiasSubtractor, extra_stages=[dark.DarkNormalizer, nres_DarkMaker])
-    run(stages_to_do, pipeline_context, image_types=['DARK'], calibration_maker=True,
-        log_message='Making Master Dark')
-
-
 def make_master_trace(pipeline_context):
     stages_to_do = get_stages_todo(traces.GenerateInitialGuessForTraceFit, extra_stages=[traces.TraceRefine,
                                                                                          traces.TraceMaker])
     run(stages_to_do, pipeline_context, image_types=['LAMPFLAT'], calibration_maker=True,
-        log_message='Making Master Trace by Updating Previous Master with global-meta Technique')
-=======
-def make_master_dark(pipeline_context=None, raw_path=None):
-    pipeline_context, raw_path = parse_directory_args(pipeline_context, raw_path, NRES_CRITERIA)
-    process_directory(pipeline_context, raw_path, ['DARK'], last_stage=bias.BiasSubtractor,
-                      extra_stages=[dark.DarkNormalizer, nres_DarkMaker],
-                      log_message='Making Master Dark', calibration_maker=True)
->>>>>>> 303f894f
+        log_message='Making Master Trace by Updating Previous Master with global-meta Technique')