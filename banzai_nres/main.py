"""
main.py: Main driver script for the banzai-NRES pipeline.
    reduce_night() is the console entry point.
Authors
    Curtis McCully (cmccully@lcogt.net)

    G. Mirek Brandt (gmbrandt@ucsb.edu)
"""
import datetime

import banzai_nres.settings as nres_settings  # import to override banzai settings.
import banzai.settings as banzai_settings

from banzai_nres.utils.db_utils import get_raw_path

from banzai.main import process_directory, parse_directory_args
from banzai.utils import date_utils
from banzai import dbs
from banzai import logs
from banzai.main import run_master_maker


import logging

logger = logging.getLogger(__name__)


class ReductionCriterion(object):
    def __init__(self, raw_path=None, runtime_context=None):
        max_date = getattr(runtime_context, 'max_date', None)
        min_date = getattr(runtime_context, 'min_date', None)
        if max_date is None:
            max_date = datetime.datetime.utcnow()

        if min_date is None:
            min_date = max_date - datetime.timedelta(hours=24)

        if min_date > max_date:
            logger.error('The start cannot be after the end. Aborting reduction!')
            raise ValueError('min_date > max_date.')
        self.min_date, self.max_date = min_date, max_date

        if getattr(runtime_context, 'frame_type', None) is None:
            self.frame_types = banzai_settings.CALIBRATION_IMAGE_TYPES
        else:
            self.frame_types = [runtime_context.frame_type]

        self.raw_path = raw_path
        if raw_path is not None and 'raw' not in raw_path.lower():
            self.raw_path = get_raw_path(base_raw_path=raw_path, runtime_context=runtime_context)


def process_master_maker(runtime_context, instrument, frame_type_to_stack, min_date, max_date,
                         master_frame_type=None, use_masters=False):
    if master_frame_type is None:
        master_frame_type = frame_type_to_stack
    extra_tags = {'instrument': instrument.camera, 'master_frame_type': master_frame_type,
                  'min_date': min_date.strftime(date_utils.TIMESTAMP_FORMAT),
                  'max_date': max_date.strftime(date_utils.TIMESTAMP_FORMAT)}
    logger.info("Making master frames", extra_tags=extra_tags)
    image_path_list = dbs.get_individual_calibration_images(instrument, frame_type_to_stack, min_date, max_date,
                                                            use_masters=use_masters,
                                                            db_address=runtime_context.db_address)
    if len(image_path_list) == 0:
        logger.info("No calibration frames found to stack", extra_tags=extra_tags)

    try:
        run_master_maker(image_path_list, runtime_context, master_frame_type)
    except Exception:
        logger.error(logs.format_exception())


def reduce_night(runtime_context=None, raw_path=None):
    extra_console_arguments = [{'args': ['--site'],
                                'kwargs': {'dest': 'site', 'help': 'Site code (e.g. ogg)', 'required': True}},
                               {'args': ['--camera'],
                                'kwargs': {'dest': 'camera', 'help': 'Camera (e.g. kb95)', 'required': True}},
                               {'args': ['--instrument-name'],
                                'kwargs': {'dest': 'instrument_name', 'help': 'Instrument (e.g. nres04)', 'required': True}},
                               {'args': ['--enclosure'],
                                'kwargs': {'dest': 'enclosure', 'help': 'Enclosure code (e.g. clma)',
                                           'required': False}},
                               {'args': ['--telescope'],
                                'kwargs': {'dest': 'telescope', 'help': 'Telescope code (e.g. 0m4a)',
                                           'required': False}},
                               {'args': ['--frame-type'],
                                'kwargs': {'dest': 'frame_type', 'help': 'Type of frames to process',
                                           'choices': banzai_settings.LAST_STAGE.keys(), 'required': False}},
                               {'args': ['--min-date'],
                                'kwargs': {'dest': 'min_date', 'required': False, 'type': date_utils.valid_date,
                                           'help': 'Earliest observation time of the individual calibration frames. '
                                                   'Must be in the format "YYYY-MM-DDThh:mm:ss".'}},
                               {'args': ['--max-date'],
                                'kwargs': {'dest': 'max_date', 'required': False, 'type': date_utils.valid_date,
                                           'help': 'Latest observation time of the individual calibration frames. '
                                                   'Must be in the format "YYYY-MM-DDThh:mm:ss".'}}]

    runtime_context, raw_path = parse_directory_args(runtime_context, raw_path=raw_path,
                                                     extra_console_arguments=extra_console_arguments)
    instrument = dbs.query_for_instrument(runtime_context.db_address, runtime_context.site,
                                          camera=runtime_context.camera, name=runtime_context.instrument_name,
                                          enclosure=None, telescope=None)
    reduction_criterion = ReductionCriterion(raw_path, runtime_context)

    for frame_type in reduction_criterion.frame_types:
        if frame_type == 'TRACE':
            frame_type_to_stack = 'LAMPFLAT'
            use_masters = True
            master_frame_type = 'TRACE'
        else:
            frame_type_to_stack = frame_type
            use_masters = False
            master_frame_type = None
            # must reduce frames before making the master calibration, unless we are making a master trace.
            process_directory(runtime_context, reduction_criterion.raw_path, [frame_type_to_stack])

<<<<<<< HEAD
        if frame_type in nres_settings.CALIBRATION_IMAGE_TYPES:
            process_master_maker(pipeline_context, instrument,  frame_type_to_stack.upper(),
                                 min_date=reduction_criterion.min_date, max_date=reduction_criterion.max_date,
                                 master_frame_type=master_frame_type, use_masters=use_masters)
=======
        process_master_maker(runtime_context, instrument, frame_type_to_stack.upper(),
                             min_date=reduction_criterion.min_date, max_date=reduction_criterion.max_date,
                             master_frame_type=master_frame_type, use_masters=use_masters)
>>>>>>> 076f75a4
<|MERGE_RESOLUTION|>--- conflicted
+++ resolved
@@ -114,13 +114,6 @@
             # must reduce frames before making the master calibration, unless we are making a master trace.
             process_directory(runtime_context, reduction_criterion.raw_path, [frame_type_to_stack])
 
-<<<<<<< HEAD
-        if frame_type in nres_settings.CALIBRATION_IMAGE_TYPES:
-            process_master_maker(pipeline_context, instrument,  frame_type_to_stack.upper(),
-                                 min_date=reduction_criterion.min_date, max_date=reduction_criterion.max_date,
-                                 master_frame_type=master_frame_type, use_masters=use_masters)
-=======
         process_master_maker(runtime_context, instrument, frame_type_to_stack.upper(),
                              min_date=reduction_criterion.min_date, max_date=reduction_criterion.max_date,
-                             master_frame_type=master_frame_type, use_masters=use_masters)
->>>>>>> 076f75a4
+                             master_frame_type=master_frame_type, use_masters=use_masters)