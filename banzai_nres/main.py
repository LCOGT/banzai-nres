--- conflicted
+++ resolved
@@ -6,7 +6,6 @@
 
     G. Mirek Brandt (gmbrandt@ucsb.edu)
 """
-import datetime
 
 import banzai_nres.settings as nres_settings  # import to override banzai settings.
 import banzai.settings as banzai_settings
@@ -24,34 +23,6 @@
 logger = logging.getLogger(__name__)
 
 
-<<<<<<< HEAD
-class ReductionCriterion(object):
-    def __init__(self, raw_path=None, runtime_context=None):
-        max_date = getattr(runtime_context, 'max_date', None)
-        min_date = getattr(runtime_context, 'min_date', None)
-        if max_date is None:
-            max_date = datetime.datetime.utcnow()
-
-        if min_date is None:
-            min_date = max_date - datetime.timedelta(hours=24)
-
-        if min_date > max_date:
-            logger.error('The start cannot be after the end. Aborting reduction!')
-            raise ValueError('min_date > max_date.')
-        self.min_date, self.max_date = min_date, max_date
-
-        if getattr(runtime_context, 'frame_type', None) is None:
-            self.frame_types = banzai_settings.LAST_STAGE.keys()
-        else:
-            self.frame_types = [runtime_context.frame_type]
-
-        self.raw_path = raw_path
-        if raw_path is not None and 'raw' not in raw_path.lower():
-            self.raw_path = get_raw_path(base_raw_path=raw_path, runtime_context=runtime_context)
-
-
-=======
->>>>>>> 090b0b58
 def process_master_maker(runtime_context, instrument, frame_type_to_stack, min_date, max_date,
                          master_frame_type=None, use_masters=False):
     if master_frame_type is None:
@@ -119,13 +90,7 @@
             # must reduce frames before making the master calibration, unless we are making a master trace.
             process_directory(runtime_context, raw_path, [frame_type_to_stack])
 
-<<<<<<< HEAD
         if frame_type in banzai_settings.CALIBRATION_IMAGE_TYPES:
             process_master_maker(runtime_context, instrument, frame_type_to_stack.upper(),
-                                 min_date=reduction_criterion.min_date, max_date=reduction_criterion.max_date,
-                                 master_frame_type=master_frame_type, use_masters=use_masters)
-=======
-        process_master_maker(runtime_context, instrument, frame_type_to_stack.upper(),
-                             min_date=min_date, max_date=max_date, master_frame_type=master_frame_type,
-                             use_masters=use_masters)
->>>>>>> 090b0b58
+                                 min_date=min_date, max_date=max_date,
+                                 master_frame_type=master_frame_type, use_masters=use_masters)