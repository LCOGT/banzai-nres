"""
main.py: Main driver script for the banzai-NRES pipeline.
    The make_master_bias_console() and make_master_dark_console() are the entry points.
Authors
    Curtis McCully (cmccully@lcogt.net)
July 2018
    G. Mirek Brandt (gmbrandt@ucsb.edu)
July 2018
"""

from banzai_nres import settings
<<<<<<< HEAD
from banzai.main import process_directory, parse_directory_args
=======
from banzai.main import process_directory, parse_directory_args, run_end_of_night
>>>>>>> 4dec185d
import logging

logger = logging.getLogger(__name__)


def make_master_bias(pipeline_context=None, raw_path=None):
    pipeline_context, raw_path = parse_directory_args(pipeline_context, raw_path, settings.NRESSettings())
<<<<<<< HEAD
    process_directory(pipeline_context, raw_path, image_types=['BIAS'],
                      last_stage=pipeline_context.LAST_STAGE['BIAS'],
=======
    process_directory(pipeline_context, raw_path, ['BIAS'], last_stage=pipeline_context.LAST_STAGE['BIAS'],
>>>>>>> 4dec185d
                      extra_stages=pipeline_context.EXTRA_STAGES['BIAS'],
                      log_message='Making Master BIAS', calibration_maker=True)


def make_master_dark(pipeline_context=None, raw_path=None):
    pipeline_context, raw_path = parse_directory_args(pipeline_context, raw_path, settings.NRESSettings())
<<<<<<< HEAD
    process_directory(pipeline_context, raw_path, image_types=['DARK'],
                      last_stage=pipeline_context.LAST_STAGE['DARK'],
=======
    process_directory(pipeline_context, raw_path, ['DARK'], last_stage=pipeline_context.LAST_STAGE['DARK'],
>>>>>>> 4dec185d
                      extra_stages=pipeline_context.EXTRA_STAGES['DARK'],
                      log_message='Making Master Dark', calibration_maker=True)


<<<<<<< HEAD
def make_master_trace(pipeline_context=None, raw_path=None):
    pipeline_context, raw_path = parse_directory_args(pipeline_context, raw_path, settings.NRESSettings())
    process_directory(pipeline_context, raw_path, image_types=['LAMPFLAT'],
                      last_stage=pipeline_context.LAST_STAGE['TRACE'],
                      extra_stages=pipeline_context.EXTRA_STAGES['TRACE'],
                      log_message='Making Master Trace', calibration_maker=True)
=======
def make_master_flat(pipeline_context=None, raw_path=None):
    pipeline_context, raw_path = parse_directory_args(pipeline_context, raw_path, settings.NRESSettings())
    process_directory(pipeline_context, raw_path, ['LAMPFLAT'], last_stage=pipeline_context.LAST_STAGE['LAMPFLAT'],
                      extra_stages=pipeline_context.EXTRA_STAGES['LAMPFLAT'],
                      log_message='Making Master Flat', calibration_maker=True)


def reduce_night():
    run_end_of_night(settings.NRESSettings(), [make_master_bias, make_master_dark, make_master_flat])
>>>>>>> 4dec185d
<|MERGE_RESOLUTION|>--- conflicted
+++ resolved
@@ -9,11 +9,7 @@
 """
 
 from banzai_nres import settings
-<<<<<<< HEAD
-from banzai.main import process_directory, parse_directory_args
-=======
 from banzai.main import process_directory, parse_directory_args, run_end_of_night
->>>>>>> 4dec185d
 import logging
 
 logger = logging.getLogger(__name__)
@@ -21,43 +17,36 @@
 
 def make_master_bias(pipeline_context=None, raw_path=None):
     pipeline_context, raw_path = parse_directory_args(pipeline_context, raw_path, settings.NRESSettings())
-<<<<<<< HEAD
     process_directory(pipeline_context, raw_path, image_types=['BIAS'],
                       last_stage=pipeline_context.LAST_STAGE['BIAS'],
-=======
-    process_directory(pipeline_context, raw_path, ['BIAS'], last_stage=pipeline_context.LAST_STAGE['BIAS'],
->>>>>>> 4dec185d
                       extra_stages=pipeline_context.EXTRA_STAGES['BIAS'],
                       log_message='Making Master BIAS', calibration_maker=True)
 
 
 def make_master_dark(pipeline_context=None, raw_path=None):
     pipeline_context, raw_path = parse_directory_args(pipeline_context, raw_path, settings.NRESSettings())
-<<<<<<< HEAD
     process_directory(pipeline_context, raw_path, image_types=['DARK'],
                       last_stage=pipeline_context.LAST_STAGE['DARK'],
-=======
-    process_directory(pipeline_context, raw_path, ['DARK'], last_stage=pipeline_context.LAST_STAGE['DARK'],
->>>>>>> 4dec185d
                       extra_stages=pipeline_context.EXTRA_STAGES['DARK'],
                       log_message='Making Master Dark', calibration_maker=True)
 
 
-<<<<<<< HEAD
+def make_master_flat(pipeline_context=None, raw_path=None):
+    pipeline_context, raw_path = parse_directory_args(pipeline_context, raw_path, settings.NRESSettings())
+    process_directory(pipeline_context, raw_path, image_types=['LAMPFLAT'],
+                      last_stage=pipeline_context.LAST_STAGE['LAMPFLAT'],
+                      extra_stages=pipeline_context.EXTRA_STAGES['LAMPFLAT'],
+                      log_message='Making Master Flat', calibration_maker=True)
+
+
 def make_master_trace(pipeline_context=None, raw_path=None):
     pipeline_context, raw_path = parse_directory_args(pipeline_context, raw_path, settings.NRESSettings())
     process_directory(pipeline_context, raw_path, image_types=['LAMPFLAT'],
                       last_stage=pipeline_context.LAST_STAGE['TRACE'],
                       extra_stages=pipeline_context.EXTRA_STAGES['TRACE'],
                       log_message='Making Master Trace', calibration_maker=True)
-=======
-def make_master_flat(pipeline_context=None, raw_path=None):
-    pipeline_context, raw_path = parse_directory_args(pipeline_context, raw_path, settings.NRESSettings())
-    process_directory(pipeline_context, raw_path, ['LAMPFLAT'], last_stage=pipeline_context.LAST_STAGE['LAMPFLAT'],
-                      extra_stages=pipeline_context.EXTRA_STAGES['LAMPFLAT'],
-                      log_message='Making Master Flat', calibration_maker=True)
 
 
 def reduce_night():
-    run_end_of_night(settings.NRESSettings(), [make_master_bias, make_master_dark, make_master_flat])
->>>>>>> 4dec185d
+    run_end_of_night(settings.NRESSettings(), [make_master_bias, make_master_dark,
+                                               make_master_flat, make_master_trace])