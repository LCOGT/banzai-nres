import os
import banzai_nres

FRAME_FACTORY = 'banzai_nres.frames.NRESFrameFactory'

MASTER_CALIBRATION_FRAME_CLASS = 'banzai_nres.frames.NRESMasterCalibrationFrame'

FRAME_SELECTION_CRITERIA = [('type', 'contains', 'NRES')]

ORDERED_STAGES = [
                  'banzai.bpm.BadPixelMaskLoader',
                  'banzai.bias.OverscanSubtractor',
                  'banzai.gain.GainNormalizer',
                  'banzai.trim.Trimmer',
                  'banzai.bias.BiasSubtractor',
                  'banzai.dark.DarkSubtractor',
                  'banzai_nres.flats.FlatLoader',
                  'banzai_nres.background.BackgroundSubtractor',
                  'banzai_nres.wavelength.ArcLoader',
                  'banzai_nres.extract.GetOptimalExtractionWeights',
                  'banzai_nres.extract.WeightedExtract',
                  ]

CALIBRATION_MIN_FRAMES = {'BIAS': 5,
                          'DARK': 3,
                          'LAMPFLAT': 5,
                          'DOUBLE': 1,
                          }

CALIBRATION_SET_CRITERIA = {'BIAS': ['binning', 'configuration_mode'],
                            'DARK': ['binning', 'configuration_mode'],
                            'LAMPFLAT': ['binning', 'fiber0_lit', 'fiber1_lit', 'fiber2_lit'],
                            'DOUBLE': ['binning', 'fiber0_lit', 'fiber1_lit', 'fiber2_lit'],
                            'LINELIST': [],
                            }

CALIBRATION_FILENAME_FUNCTIONS = {'BIAS': ('banzai_nres.utils.file_utils.config_to_filename',
                                           'banzai.utils.file_utils.ccdsum_to_filename'),
                                  'DARK': ('banzai_nres.utils.file_utils.config_to_filename',
                                           'banzai.utils.file_utils.ccdsum_to_filename'),
                                  'LAMPFLAT': ('banzai_nres.utils.file_utils.config_to_filename',
                                               'banzai.utils.file_utils.ccdsum_to_filename',
                                               'banzai_nres.fibers.fibers_state_to_filename'),
                                  'DOUBLE': ('banzai_nres.utils.file_utils.config_to_filename',
                                             'banzai.utils.file_utils.ccdsum_to_filename',
                                             'banzai_nres.fibers.fibers_state_to_filename')
                                  }

TELESCOPE_FILENAME_FUNCTION = 'banzai_nres.utils.runtime_utils.get_telescope_filename'

CALIBRATION_IMAGE_TYPES = ['BPM', 'BIAS', 'DARK', 'LAMPFLAT', 'DOUBLE']

LAST_STAGE = {'BIAS': 'banzai.trim.Trimmer',
              'DARK': 'banzai.bias.BiasSubtractor',
              'LAMPFLAT': 'banzai.dark.DarkSubtractor',
              'DOUBLE': 'banzai.dark.DarkSubtractor',
              'TARGET': None,
              }

EXTRA_STAGES = {'BIAS': ['banzai.bias.BiasMasterLevelSubtractor', 'banzai.bias.BiasComparer'],
                'DARK': ['banzai.dark.DarkNormalizer', 'banzai.dark.DarkComparer'],
                'LAMPFLAT': [],
                'DOUBLE': [],
                'TARGET': None,
                }

CALIBRATION_STACKER_STAGES = {'BIAS': ['banzai.bias.BiasMaker'],
                              'DARK': ['banzai.dark.DarkMaker'],
                              'LAMPFLAT': ['banzai_nres.flats.FlatStacker',
                                           'banzai_nres.flats.FlatLoader',
                                           'banzai_nres.traces.TraceInitializer',
                                           'banzai_nres.background.BackgroundSubtractor',
                                           'banzai_nres.traces.TraceRefiner',
                                           'banzai_nres.profile.ProfileFitter'
                                           ],
                              'DOUBLE': ['banzai_nres.wavelength.ArcStacker',  # stack
                                         'banzai_nres.flats.FlatLoader',  # load traces
                                         'banzai_nres.wavelength.ArcLoader',  # load wavelengths, ref_ids, etc...
                                         'banzai_nres.wavelength.LineListLoader',  # load reference laboratory wavelengths
                                         #'banzai_nres.background.BackgroundSubtractor',
                                         'banzai_nres.wavelength.IdentifyFeatures',
                                         'banzai_nres.wavelength.WavelengthCalibrate',
                                         #'banzai_nres.qc.AssessWavelengthSolution'
                                         ]
                              }

# Stack delays are expressed in seconds--namely, each is five minutes
CALIBRATION_STACK_DELAYS = {'BIAS': 300,
                            'DARK': 300,
                            'LAMPFLAT': 300,
                            'DOUBLE': 300,
                            }

SCHEDULE_STACKING_CRON_ENTRIES = {'cpt': {'minute': 0, 'hour': 15},
                                  'tlv': {'minute': 45, 'hour': 8},
                                  'lsc': {'minute': 0, 'hour': 21},
                                  'elp': {'minute': 0, 'hour': 23}}

OBSERVATION_PORTAL_URL = os.getenv('OBSERVATION_PORTAL_URL',
                                   'http://internal-observation-portal.lco.gtn/api/observations/')
CALIBRATE_PROPOSAL_ID = os.getenv('CALIBRATE_PROPOSAL_ID', 'calibrate')

CONFIGDB_URL = os.getenv('CONFIGDB_URL', 'http://configdb.lco.gtn/sites/')

OBSERVATION_REQUEST_TYPES = {'BIAS': 'NRESBIAS', 'DARK': 'NRESDARK', 'DOUBLE': 'ARC'}

# For some extension names, we want to just have corresponding BPM or ERR extensions
EXTENSION_NAMES_TO_CONDENSE = ['SPECTRUM']

<<<<<<< HEAD
# number of days to lookback and stack frames:
CALIBRATION_LOOKBACK = {'BIAS': 4.5, 'DARK': 4.5, 'LAMPFLAT': 0.5, 'DOUBLE': 0.5}
=======
CALIBRATION_LOOKBACK = {'BIAS': 2.5, 'DARK': 4.5, 'LAMPFLAT': 0.5}
>>>>>>> 88788d43

PIPELINE_VERSION = banzai_nres.__version__

# Number of days before proprietary data should become public:
DATA_RELEASE_DELAY = 365

# Proposal ids for data that should be public instantly. Should all be lowercase
PUBLIC_PROPOSALS = ['calibrate', 'standard', '*epo*', 'pointing']

SUPPORTED_FRAME_TYPES = ['BPM', 'BIAS', 'DARK', 'LAMPFLAT', 'TARGET', 'DOUBLE']

ARCHIVE_API_ROOT = os.getenv('API_ROOT')
ARCHIVE_FRAME_URL = f'{ARCHIVE_API_ROOT}frames'
ARCHIVE_AUTH_TOKEN = {'Authorization': f'Token {os.getenv("AUTH_TOKEN")}'}
FITS_EXCHANGE = os.getenv('FITS_EXCHANGE', 'archived_fits')

RAW_DATA_FRAME_URL = os.getenv('RAW_DATA_FRAME_URL', ARCHIVE_API_ROOT)
RAW_DATA_AUTH_TOKEN = {'Authorization': f'Token {os.getenv("RAW_DATA_AUTH_TOKEN")}'}

LOSSLESS_EXTENSIONS = ['PROFILE']<|MERGE_RESOLUTION|>--- conflicted
+++ resolved
@@ -107,12 +107,8 @@
 # For some extension names, we want to just have corresponding BPM or ERR extensions
 EXTENSION_NAMES_TO_CONDENSE = ['SPECTRUM']
 
-<<<<<<< HEAD
 # number of days to lookback and stack frames:
-CALIBRATION_LOOKBACK = {'BIAS': 4.5, 'DARK': 4.5, 'LAMPFLAT': 0.5, 'DOUBLE': 0.5}
-=======
-CALIBRATION_LOOKBACK = {'BIAS': 2.5, 'DARK': 4.5, 'LAMPFLAT': 0.5}
->>>>>>> 88788d43
+CALIBRATION_LOOKBACK = {'BIAS': 2.5, 'DARK': 4.5, 'LAMPFLAT': 0.5, 'DOUBLE': 0.5}
 
 PIPELINE_VERSION = banzai_nres.__version__
 
