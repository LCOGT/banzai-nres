--- conflicted
+++ resolved
@@ -21,13 +21,10 @@
                            'banzai.trim.Trimmer',
                            'banzai.bias.BiasSubtractor',
                            'banzai.dark.DarkSubtractor',
-<<<<<<< HEAD
                            'banzai_nres.traces.LoadTrace',
                            'banzai_nres.extract.RectifyTwodSpectrum',
                            'banzai_nres.extract.BoxExtract']
-=======
-                           'banzai_nres.traces.LoadTrace']
->>>>>>> 35b5a1b9
+
 
 settings.CALIBRATION_MIN_FRAMES = {'BIAS': 5,
                                    'DARK': 3,
