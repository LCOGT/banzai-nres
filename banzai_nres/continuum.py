--- conflicted
+++ resolved
@@ -3,7 +3,6 @@
 from scipy.signal import medfilt
 from scipy import interpolate
 import numpy as np
-
 from banzai_nres.utils.continuum_utils import mark_features
 
 # Wavelength regions where there are strong Balmer or other absorption lines. This is from CERES :
@@ -33,10 +32,12 @@
         continuum_model = self.get_continuum_model(flux, uncertainty, wavelength)
         norm_flux = flux / continuum_model
         norm_uncertainty = uncertainty / continuum_model
-        ignore = norm_flux > 1.04
+
+        ignore = norm_flux > 1.1
         norm_flux[ignore] = 1  # really should mask these values out. But whatever, lets set them to 1 and blow up
         # their errors so that they are not used in the RV computation
-        norm_uncertainty[ignore] *= 1000
+        norm_uncertainty[ignore] *= 10000
+
         return norm_flux, norm_uncertainty
 
     @staticmethod
@@ -60,32 +61,20 @@
         continuum_model = medfilt(continuum_model, 201)
         return continuum_model
 
-<<<<<<< HEAD
-def mark_absorption_or_emission_features(mask, flux, line_width):
-    first_derivative = np.hstack([[0], flux[1:] - flux[:-1]])
-    mad = median_absolute_deviation(first_derivative)
-    # 1.5 mad is roughly 1 sigma, which is very aggressive. However, empirically 1.5 mad works well on absorption line
-    # spectra. See e.g. NRES absolute orders 75, 85, 95, and 110.
-    features = np.abs(first_derivative) > 1.5 * mad
-    # Mask features
-    mask[features] = 1
-    # Mask the immediate +- pixels around each absorption feature as well.
-    # we binary dilate up to the width of the absorption lines so that we cover their wings as well.
-    mask = binary_dilation(mask, iterations=line_width)
-    return mask
-
-=======
->>>>>>> bed51b51
 
 class MaskBlueHookRegion(Stage):
     def do_stage(self, image) -> NRESObservationFrame:
         mask = image.spectrum.mask
-<<<<<<< HEAD
+        mask[:, :400] = 1  # mask the first pixels of every 1d spectrum to remove the blue hook.
+        mask[:, -20:] = 1  # mask the last pixels of every 1d spectrum to remove any red edge effects
+        image.spectrum.mask = mask
+        return image
+
+
+class MaskBlueHookRegionMore(Stage):
+    def do_stage(self, image) -> NRESObservationFrame:
+        mask = image.spectrum.mask
         mask[:, :500] = 1  # mask the first pixels of every 1d spectrum to remove the blue hook.
         mask[:, -50:] = 1  # mask the last pixels of every 1d spectrum to remove any red edge effects
-=======
-        mask[:, :1000] = 1  # mask the first pixels of every 1d spectrum to remove the blue hook.
-        mask[:, -300:] = 1  # mask the last pixels of every 1d spectrum to remove any red edge effects
->>>>>>> bed51b51
         image.spectrum.mask = mask
         return image