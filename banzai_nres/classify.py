--- conflicted
+++ resolved
@@ -63,30 +63,19 @@
         except astroquery.exceptions.TableParseError:
             response = simbad_connection.last_response.content
             logger.error(f'Error querying SIMBAD. Response from SIMBAD: {response}', image=image)
-            results = None
-<<<<<<< HEAD
-
+            results = []
         if len(results) > 0:
             results = results[0]  # get the closest source.
             image.classification = dbs.get_closest_phoenix_models(db_address, results['Fe_H_Teff'],
                                                                   results['Fe_H_log_g'])[0]
             # note that we always assume the proper motions are in mas/yr... which they should be.
-            image.pm_ra, image.pm_dec = results['PMRA'], results['PMDEC']
+            if results['PMRA'] is not np.ma.masked:
+                image.pm_ra, image.pm_dec = results['PMRA'], results['PMDEC']
             # Update the ra and dec to the catalog coordinates as those will be consistent across observations.
             # Simbad always returns h:m:s, d:m:s, for ra, dec. If for some reason simbad does not, these coords will be
             # very wrong and barycenter correction will be very wrong.
             coord = SkyCoord(results['RA'], results['DEC'], unit=(units.hourangle, units.deg))
             image.ra, image.dec = coord.ra.deg, coord.dec.deg
-=======
-        if results:
-            image.classification = dbs.get_closest_phoenix_models(db_address, results[0]['Fe_H_Teff'],
-                                                                  results[0]['Fe_H_log_g'])[0]
-            # Update the ra and dec to the catalog coordinates as those are basically always better than a user enters
-            # manually.
-            image.ra, image.dec = results[0]['RA'], results[0]['DEC']
-            if results[0]['PMRA'] is not np.ma.masked:
-                image.pm_ra, image.pm_dec = results[0]['PMRA'], results[0]['PMDEC']
->>>>>>> ad8e63cf
         # If there are still no results, then do nothing
 
 
