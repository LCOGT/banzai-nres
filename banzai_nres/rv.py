--- conflicted
+++ resolved
@@ -8,11 +8,9 @@
 from astropy.coordinates import SkyCoord, EarthLocation, solar_system_ephemeris
 from astropy import units
 from banzai.utils import stats
-from astropy.stats import sigma_clip, median_absolute_deviation
+from astropy.stats import sigma_clip
 import logging
-from banzai_nres.fitting import fit_polynomial
 from banzai_nres import phoenix
-from banzai_nres.utils.continuum_utils import mark_features
 
 logger = logging.getLogger('banzai')
 
@@ -84,23 +82,7 @@
         # Only pass in the given wavelength range +- 1 Angstrom to boost performance
         relevant_region = np.logical_and(template['wavelength'] >= np.min(order['wavelength']) - 1.0,
                                          template['wavelength'] <= np.max(order['wavelength']) + 1.0)
-<<<<<<< HEAD
         template_to_correlate = {'wavelength': template['wavelength'][relevant_region], 'flux': template['flux'][relevant_region]}
-=======
-        template_to_fit = {'wavelength': template['wavelength'][relevant_region], 'flux': template['flux'][relevant_region]}
-        # Set the model S/N = 1000 -- from looking by eye at
-        # scatter in the model and from systematic uncertainties in the model
-        template_error = 1e-3 * template_to_fit['flux']
-        mask = mark_features(template_to_fit['flux'], sigma=3, detector_resolution=40)
-        # Mask the prohibited wavelength regions.
-        for mask_region in PHOENIX_WAVELENGTHS_TO_MASK:
-            mask[np.logical_and(template_to_fit['wavelength'] >= min(mask_region),
-                                template_to_fit['wavelength'] <= max(mask_region))] = 1
-        continuum_model = fit_polynomial(template_to_fit['flux'], template_error, x=template_to_fit['wavelength'],
-                                         order=3, mask=mask)
-        normalized_template = {'wavelength': template_to_fit['wavelength'],
-                               'flux': template_to_fit['flux'] / continuum_model(template_to_fit['wavelength'])}
->>>>>>> bed51b51
         # NOTE PHOENIX WAVELENGTHS ARE IN VACUUM
         # NRES WAVELENGTHS ARE TIED TO WHATEVER LINE LIST WAS USED (e.g. nres wavelengths will be in air if ThAr atlas air
         # was used, and they will be in vacuum if ThAr_atlas_ESO_vacuum.txt was used.).
@@ -126,7 +108,7 @@
     # Calculate the peak velocity
     rvs_per_order = np.array([ccf['v'][np.argmax(ccf['xcor'])] for ccf in ccfs])
     # iterative sigma clipping using robust_standard_deviation to reject outliers and centering on the median.
-    rvs_per_order = sigma_clip(rvs_per_order, sigma=3, cenfunc='median', maxiters=1,
+    rvs_per_order = sigma_clip(rvs_per_order, sigma=4, cenfunc='median', maxiters=5,
                                stdfunc=stats.robust_standard_deviation, axis=None,
                                masked=True, return_bounds=False, copy=True)
     rv, rv_err = np.ma.mean(rvs_per_order), np.ma.std(rvs_per_order) / np.sqrt(np.ma.count(rvs_per_order))
