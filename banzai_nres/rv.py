--- conflicted
+++ resolved
@@ -84,25 +84,8 @@
         # Only pass in the given wavelength range +- 1 Angstrom to boost performance
         relevant_region = np.logical_and(template['wavelength'] >= np.min(order['wavelength']) - 1.0,
                                          template['wavelength'] <= np.max(order['wavelength']) + 1.0)
-<<<<<<< HEAD
-        template_to_correlate = {'wavelength': template['wavelength'][relevant_region], 'flux': template['flux'][relevant_region]}
-=======
-        template_to_fit = {'wavelength': template['wavelength'][relevant_region],
-                           'flux': template['flux'][relevant_region]}
-        # Set the model S/N = 1000 -- from looking by eye at
-        # scatter in the model and from systematic uncertainties in the model
-        template_error = 1e-3 * template_to_fit['flux']
-        mask = np.zeros_like(template_to_fit['flux'])
-        mask = mark_absorption_or_emission_features(mask, template_to_fit['flux'], 10)
-        # Mask the prohibited wavelength regions.
-        for mask_region in PHOENIX_WAVELENGTHS_TO_MASK:
-            mask[np.logical_and(template_to_fit['wavelength'] >= min(mask_region),
-                                template_to_fit['wavelength'] <= max(mask_region))] = 1
-        continuum_model = fit_polynomial(template_to_fit['flux'], template_error, x=template_to_fit['wavelength'],
-                                         order=3, mask=mask)
-        normalized_template = {'wavelength': template_to_fit['wavelength'],
-                               'flux': template_to_fit['flux'] / continuum_model(template_to_fit['wavelength'])}
->>>>>>> 70265e7d
+        template_to_correlate = {'wavelength': template['wavelength'][relevant_region],
+                                 'flux': template['flux'][relevant_region]}
         # NOTE PHOENIX WAVELENGTHS ARE IN VACUUM
         # NRES WAVELENGTHS ARE TIED TO WHATEVER LINE LIST WAS USED (e.g. nres wavelengths will be in air if ThAr atlas
         # air was used, and they will be in vacuum if ThAr_atlas_ESO_vacuum.txt was used.).
@@ -155,7 +138,8 @@
                                                         dbs.get_site(image.instrument.site,
                                                                      self.runtime_context.db_address))
         # Correct the RV per Wright & Eastman (2014) and save in the header
-        rv = rv_measured + rv_correction + rv_measured * rv_correction / (c * 1000)  # c is in km/s, so we convert it to m/s
+        rv = rv_measured + rv_correction + rv_measured * rv_correction / (c * 1000)
+        # c is in km/s, so we convert it to m/s
         image.meta['RV'] = rv, 'Radial Velocity in Barycentric Frame [m/s]'
         # The following assumes that the uncertainty on the barycentric correction is negligible w.r.t. that
         # on the RV measured from the CCF, which should generally be true
