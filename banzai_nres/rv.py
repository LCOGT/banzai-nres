from banzai.stages import Stage
from banzai.frames import ObservationFrame
from banzai import dbs
import numpy as np
from astropy.table import Table, QTable
from astropy import constants
from astropy.time import Time
from astropy.coordinates import SkyCoord, EarthLocation, solar_system_ephemeris
from astropy import units
from banzai.utils import stats
from astropy.stats import sigma_clip
import logging
from banzai_nres import phoenix

logger = logging.getLogger('banzai')


# wavelength regions selected by eye by Mirek on 09 16 2020 wherever there are large (H alpha like, i.e. broad wings)
# absorption features in the G2V pheonix template (banzai nres name phoenix-05700-p4.5-p0.0-p0.0.fits).
# This shares many regions with the region masks in banzai_nres.continuum.WAVELENGTHS_TO_MASK
PHOENIX_WAVELENGTHS_TO_MASK = np.array([[9215, 9250], [9000, 9035], [8725, 8760], [8800, 8815], [8855, 8875],
                                        [8525, 8560], [8650, 8675], [8480, 8510], [6530, 6600], [5880, 5910],
                                        [5260, 5280], [5320, 5340], [5160, 5190], [4880, 4840], [4380, 4390],
                                        [4310, 4360], [4090, 4115], [4040, 4055], [4060, 4070], [3950, 3980],
                                        [3925, 3945]])


def cross_correlate(velocities, wavelength, flux, flux_uncertainty, template_wavelength, template_flux):
    """
    :param velocities: in km / s
    :param wavelength:
    :param flux:
    :param flux_uncertainty:
    :param template_wavelength:
    :param template_flux:
    :return:

    This is consistent with what we did in the satellite pipeline and
    Zackay & Ofek, 2017, ApJ, 836, 187
    """
    x_cor = []
    # for steps in 1 km/s from -2000 to +2000 km/s
    # calculate the variance ahead of time
    variance = flux_uncertainty * flux_uncertainty

    # we evaluate c in km/s here because using astropy units in the loop results in a factor of
    # ~1000 drop in speed, making this function unacceptably slow.
    c_kms = constants.c.to(units.km/units.s).value
    v_kms = velocities.to(units.km/units.s).value
    for v in v_kms:
        doppler = 1.0 / (1.0 + v / c_kms)
        kernel = np.interp(doppler * wavelength, template_wavelength, template_flux)
        correlation = kernel * flux
        correlation /= variance

        normalization = kernel * kernel / variance

        # This gives us the signal to noise ratio in terms of N-sigma
        snr = correlation.sum() / np.sqrt(normalization.sum())
        x_cor.append(snr)

    return np.array(x_cor)


def barycentric_correction(time, exptime, ra, dec, site):
    # The following is largely taken from the astropy example page
    site_location = EarthLocation.from_geodetic(lat=site.latitude*units.deg, lon=site.longitude*units.deg,
                                                height=site.elevation*units.m)
    sky_coordinates = SkyCoord(ra=ra, dec=dec, unit=(units.deg, units.deg))
    # The time given in the NRES header is the exposure start time; correct this to the midpoint
    # Eventually, we will want to use the flux-weighted mid-point calculated from emeter data
    obs_time = Time(time, location=site_location) + exptime / 2.0 * units.s
    barycorr_rv = sky_coordinates.radial_velocity_correction(obstime=obs_time)
    bjd_tdb = obs_time.tdb + obs_time.light_travel_time(sky_coordinates)
    return barycorr_rv, bjd_tdb


def cross_correlate_over_traces(image, orders_to_use, velocities, template):
    ccfs = []

    for i in orders_to_use:
        logger.info(f'Cross correlating for order: {i}', image=image)
        order = image.spectrum[image.science_fiber, i]

        # Only pass in the given wavelength range +- 1 Angstrom to boost performance
        relevant_region = np.logical_and(template['wavelength'] >= np.min(order['wavelength']) - 1.0,
                                         template['wavelength'] <= np.max(order['wavelength']) + 1.0)
        template_to_correlate = {'wavelength': template['wavelength'][relevant_region],
                                 'flux': template['flux'][relevant_region]}
        # NOTE PHOENIX WAVELENGTHS ARE IN VACUUM
        # NRES WAVELENGTHS ARE TIED TO WHATEVER LINE LIST WAS USED (e.g. nres wavelengths will be in air if ThAr atlas
        # air was used, and they will be in vacuum if ThAr_atlas_ESO_vacuum.txt was used.).
        # AS OF Aug 27 2020, NRES WAVELENGTHS ARE IN VACUUM BECAUSE ThAr_atlas_ESO_vacuum.txt IS THE LINE LIST USED.
        x_cor = cross_correlate(velocities, order['wavelength'], order['normflux'], order['normuncertainty'],
                                template_to_correlate['wavelength'], template_to_correlate['flux'])
        ccfs.append({'order': i, 'v': velocities, 'xcor': x_cor})
    return QTable(ccfs)


def calculate_rv(image, orders_to_use, template):
    # for steps in 1 km/s from -2000 to +2000 km/s
    coarse_velocities = np.arange(-2000, 2001, 1) * units.km / units.s

    coarse_ccfs = cross_correlate_over_traces(image, orders_to_use, coarse_velocities, template)

    # take the peak
    velocity_peaks = np.array([coarse_velocities[np.argmax(ccf['xcor'])].to('km / s').value for ccf in coarse_ccfs])
    best_v = stats.sigma_clipped_mean(velocity_peaks, 3.0)
    velocities = np.arange(best_v - 2, best_v + 2 + 1e-4, 1e-3) * units.km / units.s

    ccfs = cross_correlate_over_traces(image, orders_to_use, velocities, template)
    # Calculate the peak velocity
    rvs_per_order = np.array([ccf['v'][np.argmax(ccf['xcor'])].to('km / s').value for ccf in ccfs])
    # iterative sigma clipping using robust_standard_deviation to reject outliers and centering on the median.
    rvs_per_order = sigma_clip(rvs_per_order, sigma=4, cenfunc='median', maxiters=5,
                               stdfunc=stats.robust_standard_deviation, axis=None,
                               masked=True, return_bounds=False, copy=True)
    rv = np.ma.mean(rvs_per_order) * units.km / units.s
    rv_err = np.ma.std(rvs_per_order) / np.sqrt(np.ma.count(rvs_per_order)) * units.km / units.s
    return rv, rv_err, coarse_ccfs, ccfs


class RVCalculator(Stage):
    def do_stage(self, image) -> ObservationFrame:
        if image.classification is None:
            logger.warning('No classification to use for an RV template', image=image)
            return image
        phoenix_loader = phoenix.PhoenixModelLoader(self.runtime_context.db_address)
        template = phoenix_loader.load(image.classification)
        # Pick orders near the center of the detector that have a high Signal to noise and are free of tellurics.
        orders_to_use = np.arange(self.runtime_context.MIN_ORDER_TO_CORRELATE,
                                  self.runtime_context.MAX_ORDER_TO_CORRELATE + 1, 1)

        rv_measured, rv_err, coarse_ccfs, ccfs = calculate_rv(image, orders_to_use, template)

        # Compute the barycentric RV and observing time corrections
        rv_correction, bjd_tdb = barycentric_correction(image.dateobs, image.exptime,
                                                        image.ra, image.dec,
                                                        dbs.get_site(image.instrument.site,
                                                                     self.runtime_context.db_address))
        # Correct the RV per Wright & Eastman (2014) and save in the header
<<<<<<< HEAD
        rv = rv_measured + rv_correction + rv_measured * rv_correction / (c * 1000)
        # c is in km/s, so we convert it to m/s
        image.meta['RV'] = rv, 'Radial Velocity in Barycentric Frame [m/s]'
=======
        rv = rv_measured + rv_correction + rv_measured * rv_correction / constants.c
        image.meta['RV'] = rv.to('m / s').value, 'Radial Velocity in Barycentric Frame [m/s]'
>>>>>>> ed7aa498
        # The following assumes that the uncertainty on the barycentric correction is negligible w.r.t. that
        # on the RV measured from the CCF, which should generally be true
        image.meta['RVERR'] = rv_err.to('m / s').value, 'Radial Velocity Uncertainty [m/s]'
        image.meta['BARYCORR'] = rv_correction.to('m / s').value, 'Barycentric Correction Applied to the RV [m/s]'
        image.meta['TCORR'] = bjd_tdb.to_value('jd'), 'Exposure Mid-Time (Barycentric Julian Date)'
        image.meta['TCORVERN'] = 'astropy.time.light_travel_time', 'Time correction code version'
        # TODO: verify that the following are in fact the time corrections done by astropy;
        # this isn't completely obvious from the online documentation
        image.meta['TCORCOMP'] = 'ROMER, CLOCK', 'Time corrections done'
        image.meta['TCOREPOS'] = 'ERFA', 'Source of Earth position'
        image.meta['TCORSYST'] = 'BJD_TDB ', 'Ref. frame_timesystem of TCORR column'
        image.meta['PLEPHEM'] = solar_system_ephemeris.get(), 'Source of planetary ephemerides'

        # save the fine + coarse ccfs together
        # sort the coarse and fine ccf's
        coarse_ccfs.sort('order')
        ccfs.sort('order')
        # remove entries from the coarse ccf's that fall within the velocity range of the fine ccf's
        ccf_range = (np.min(ccfs['v'][0]), np.max(ccfs['v'][0]))
        entries_to_keep = np.logical_or(coarse_ccfs['v'][0] < min(ccf_range), coarse_ccfs['v'][0] > max(ccf_range))
        coarse_ccfs['v'] = coarse_ccfs['v'][:, entries_to_keep]
        coarse_ccfs['xcor'] = coarse_ccfs['xcor'][:, entries_to_keep]
        #
        final_ccfs = Table({'order': ccfs['order'],
                            'v': np.hstack([coarse_ccfs['v'], ccfs['v']]),
                            'xcor': np.hstack([coarse_ccfs['xcor'], ccfs['xcor']])})
        # sorting xcor by the velocity grid so that things are in order
        sort_array = np.argsort(final_ccfs['v'][0])
        final_ccfs['xcor'] = final_ccfs['xcor'][:, sort_array]
        final_ccfs['v'] = final_ccfs['v'][:, sort_array]
        image.ccf = final_ccfs
        return image<|MERGE_RESOLUTION|>--- conflicted
+++ resolved
@@ -139,14 +139,8 @@
                                                         dbs.get_site(image.instrument.site,
                                                                      self.runtime_context.db_address))
         # Correct the RV per Wright & Eastman (2014) and save in the header
-<<<<<<< HEAD
-        rv = rv_measured + rv_correction + rv_measured * rv_correction / (c * 1000)
-        # c is in km/s, so we convert it to m/s
-        image.meta['RV'] = rv, 'Radial Velocity in Barycentric Frame [m/s]'
-=======
         rv = rv_measured + rv_correction + rv_measured * rv_correction / constants.c
         image.meta['RV'] = rv.to('m / s').value, 'Radial Velocity in Barycentric Frame [m/s]'
->>>>>>> ed7aa498
         # The following assumes that the uncertainty on the barycentric correction is negligible w.r.t. that
         # on the RV measured from the CCF, which should generally be true
         image.meta['RVERR'] = rv_err.to('m / s').value, 'Radial Velocity Uncertainty [m/s]'
