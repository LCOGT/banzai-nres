--- conflicted
+++ resolved
@@ -17,11 +17,7 @@
 		stage('Build image') {
 			steps {
 				script {
-<<<<<<< HEAD
-					dockerImage = docker.build("${DOCKER_IMG}", "--build-arg BANZAI_VERSION=0.9.8 .")
-=======
 					dockerImage = docker.build("${DOCKER_IMG}")
->>>>>>> c0694b5f
 				}
 			}
 		}
