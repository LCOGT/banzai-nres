--- conflicted
+++ resolved
@@ -60,34 +60,6 @@
 
   http://docs.astropy.org/en/latest/install.html#builddocs
 """
-<<<<<<< HEAD
-from setuptools import setup, find_packages
-
-
-setup(name='lco-banzai-nres-e2e',
-      author=['Curtis McCully', 'G. Mirek Brandt', 'Marshall Johnson', 'Timothy D. Brandt'],
-      author_email=['cmccully@lco.global', 'gmbrandt@ucsb.edu', '@lco.global', 'tbrandt@physics.ucsb.edu'],
-      version='0.5.1',
-      python_requires='>=3.6',
-      packages=find_packages(),
-      use_scm_version=True,
-      package_dir={'banzai_nres': 'banzai_nres'},
-      package_data={'banzai_nres': ['data/thar_MM201006.dat', 'data/g2v_template.fits']},
-      setup_requires=['pytest-runner', 'setuptools_scm'],
-      install_requires=['banzai>=1.0.5', 'numpy>=1.13', 'sphinx', 'coveralls', 'sep<=1.10.0', 'astropy>=4.1',
-                        'statsmodels', 'astropy>=4.1rc1', 'xwavecal>=0.1.12', 'scipy==1.3.2', 'photutils==0.7.2', 'boto3',
-                        'astroquery', 'vine==1.3.0', 'pandas==1.1'],
-      tests_require=['pytest>=3.5'],
-      entry_points={'console_scripts': ['banzai_nres_reduce_night=banzai_nres.main:reduce_night',
-                                        'banzai_nres_run_realtime_pipeline=banzai_nres.main:nres_run_realtime_pipeline',
-                                        'banzai_nres_start_stacking_scheduler=banzai_nres.main:nres_start_stacking_scheduler',
-                                        'banzai_nres_make_master_calibrations=banzai_nres.main:nres_make_master_calibrations',
-                                        'banzai_nres_add_bpm=banzai_nres.main:add_bpm',
-                                        'banzai_nres_populate_bpms=banzai_nres.main:add_bpms_from_archive',
-                                        'banzai_nres_munge_phoenix=banzai_nres.data.munge_phoenix_models:main',
-                                        'banzai_nres_create_db=banzai_nres.main:create_db',
-                                        'banzai_nres_populate_phoenix_models=banzai_nres.main:populate_phoenix_models']})
-=======
 
 if 'build_docs' in sys.argv or 'build_sphinx' in sys.argv:
     print(DOCS_HELP)
@@ -106,5 +78,4 @@
 
 setup(use_scm_version={'write_to': os.path.join('banzai_nres', 'version.py'),
                        'write_to_template': VERSION_TEMPLATE},
-      ext_modules=get_extensions())
->>>>>>> ff05c4e5
+      ext_modules=get_extensions())