"""
banzai_nres - Data reduction pipeline for the LCO NRES instruments using BANZAI
Author
    Curtis McCully (cmccully@lco.global)
    G. Mirek Brandt (gmbrandt@ucsb.edu)
    Timothy D. Brandt (tbrandt@physics.ucsb.edu)

License
    GPL v3.0
July 2018
"""
from setuptools import setup, find_packages


setup(name='lco-banzai-nres-e2e',
      author=['Curtis McCully', 'G. Mirek Brandt', 'Marshall Johnson', 'Timothy D. Brandt'],
      author_email=['cmccully@lco.global', 'gmbrandt@ucsb.edu', '@lco.global', 'tbrandt@physics.ucsb.edu'],
      version='0.5.1',
      python_requires='>=3.6',
      packages=find_packages(),
      use_scm_version=True,
      package_dir={'banzai_nres': 'banzai_nres'},
      package_data={'banzai_nres': ['data/ThAr_atlas_ESO_vacuum.txt', 'data/g2v_template.fits']},
      setup_requires=['pytest-runner', 'setuptools_scm'],
      install_requires=['banzai>=1.0.5', 'numpy>=1.13', 'sphinx', 'coveralls', 'sep<=1.10.0', 'astropy>=4.1',
                        'statsmodels', 'astropy>=4.1rc1', 'xwavecal>=0.1.12', 'scipy==1.3.2', 'photutils==0.7.2', 'boto3',
<<<<<<< HEAD
                        'astroquery>=0.4.1', 'vine==1.3.0'],
=======
                        'astroquery', 'vine==1.3.0', 'pandas==1.1'],
>>>>>>> aa18ad98
      tests_require=['pytest>=3.5'],
      entry_points={'console_scripts': ['banzai_nres_reduce_night=banzai_nres.main:reduce_night',
                                        'banzai_nres_run_realtime_pipeline=banzai_nres.main:nres_run_realtime_pipeline',
                                        'banzai_nres_start_stacking_scheduler=banzai_nres.main:nres_start_stacking_scheduler',
                                        'banzai_nres_make_master_calibrations=banzai_nres.main:nres_make_master_calibrations',
                                        'banzai_nres_add_bpm=banzai_nres.main:add_bpm',
                                        'banzai_nres_populate_bpms=banzai_nres.main:add_bpms_from_archive',
                                        'banzai_nres_munge_phoenix=banzai_nres.data.munge_phoenix_models:main',
                                        'banzai_nres_create_db=banzai_nres.main:create_db',
                                        'banzai_nres_populate_phoenix_models=banzai_nres.main:populate_phoenix_models']})<|MERGE_RESOLUTION|>--- conflicted
+++ resolved
@@ -24,11 +24,7 @@
       setup_requires=['pytest-runner', 'setuptools_scm'],
       install_requires=['banzai>=1.0.5', 'numpy>=1.13', 'sphinx', 'coveralls', 'sep<=1.10.0', 'astropy>=4.1',
                         'statsmodels', 'astropy>=4.1rc1', 'xwavecal>=0.1.12', 'scipy==1.3.2', 'photutils==0.7.2', 'boto3',
-<<<<<<< HEAD
-                        'astroquery>=0.4.1', 'vine==1.3.0'],
-=======
                         'astroquery', 'vine==1.3.0', 'pandas==1.1'],
->>>>>>> aa18ad98
       tests_require=['pytest>=3.5'],
       entry_points={'console_scripts': ['banzai_nres_reduce_night=banzai_nres.main:reduce_night',
                                         'banzai_nres_run_realtime_pipeline=banzai_nres.main:nres_run_realtime_pipeline',
