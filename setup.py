"""
banzai_nres - Data reduction pipeline for the LCO NRES instruments using BANZAI
Author
    Curtis McCully (cmccully@lco.global)
    G. Mirek Brandt (gmbrandt@ucsb.edu)
    Timothy D. Brandt (tbrandt@physics.ucsb.edu)

License
    GPL v3.0
July 2018
"""
from setuptools import setup, find_packages


setup(name='lco-banzai-nres-e2e',
      author=['Curtis McCully', 'G. Mirek Brandt', 'Marshall Johnson', 'Timothy D. Brandt'],
      author_email=['cmccully@lco.global', 'gmbrandt@ucsb.edu', '@lco.global', 'tbrandt@physics.ucsb.edu'],
      version='0.5.0',
      python_requires='>=3.6',
      packages=find_packages(),
      use_scm_version=True,
      package_dir={'banzai_nres': 'banzai_nres'},
      setup_requires=['pytest-runner', 'setuptools_scm'],
<<<<<<< HEAD
      install_requires=['banzai>=0.28.0', 'numpy>=1.13', 'sphinx', 'coveralls', 'sep<=1.10.0',
                        'statsmodels', 'astropy==4.0', 'xwavecal==0.1.10', 'scipy==1.3.2', 'photutils==0.7.2'],
=======
      install_requires=['banzai>=0.29.0dev', 'numpy>=1.13', 'sphinx', 'coveralls', 'statsmodels', 'astropy'],
>>>>>>> 19ccd55b
      tests_require=['pytest>=3.5'],
      entry_points={'console_scripts': ['banzai_nres_reduce_night=banzai_nres.main:reduce_night',
                                        'banzai_nres_run_realtime_pipeline=banzai_nres.main:nres_run_realtime_pipeline',
                                        'banzai_nres_start_stacking_scheduler=banzai_nres.main:nres_start_stacking_scheduler',
                                        'banzai_nres_make_master_calibrations=banzai_nres.main:nres_make_master_calibrations',
                                        'banzai_nres_add_bpm=banzai_nres.main:add_bpm',
<<<<<<< HEAD
                                        'banzai_nres_add_line_list=banzai_nres.main:add_line_list']})
=======
                                        'banzai_nres_populate_bpms=banzai_nres.main:add_bpms_from_archive']})
>>>>>>> 19ccd55b
<|MERGE_RESOLUTION|>--- conflicted
+++ resolved
@@ -21,20 +21,13 @@
       use_scm_version=True,
       package_dir={'banzai_nres': 'banzai_nres'},
       setup_requires=['pytest-runner', 'setuptools_scm'],
-<<<<<<< HEAD
-      install_requires=['banzai>=0.28.0', 'numpy>=1.13', 'sphinx', 'coveralls', 'sep<=1.10.0',
+      install_requires=['banzai>=0.29.0dev', 'numpy>=1.13', 'sphinx', 'coveralls', 'sep<=1.10.0',
                         'statsmodels', 'astropy==4.0', 'xwavecal==0.1.10', 'scipy==1.3.2', 'photutils==0.7.2'],
-=======
-      install_requires=['banzai>=0.29.0dev', 'numpy>=1.13', 'sphinx', 'coveralls', 'statsmodels', 'astropy'],
->>>>>>> 19ccd55b
       tests_require=['pytest>=3.5'],
       entry_points={'console_scripts': ['banzai_nres_reduce_night=banzai_nres.main:reduce_night',
                                         'banzai_nres_run_realtime_pipeline=banzai_nres.main:nres_run_realtime_pipeline',
                                         'banzai_nres_start_stacking_scheduler=banzai_nres.main:nres_start_stacking_scheduler',
                                         'banzai_nres_make_master_calibrations=banzai_nres.main:nres_make_master_calibrations',
                                         'banzai_nres_add_bpm=banzai_nres.main:add_bpm',
-<<<<<<< HEAD
-                                        'banzai_nres_add_line_list=banzai_nres.main:add_line_list']})
-=======
-                                        'banzai_nres_populate_bpms=banzai_nres.main:add_bpms_from_archive']})
->>>>>>> 19ccd55b
+                                        'banzai_nres_add_line_list=banzai_nres.main:add_line_list',
+                                        'banzai_nres_populate_bpms=banzai_nres.main:add_bpms_from_archive']})