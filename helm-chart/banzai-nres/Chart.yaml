--- conflicted
+++ resolved
@@ -1,12 +1,5 @@
 apiVersion: v1
-<<<<<<< HEAD
-appVersion: "1.0.5"
-description: A Helm chart to deploy the BANZAI-NRES pipeline
-name: banzai-nres
-version: 1.0.5
-=======
 appVersion:  "{{ .Values.image.tag }}"
 description: A Helm chart to deploy the BANZAI-NRES pipeline
 name: banzai-nres
-version:  "{{ .Values.image.tag }}"
->>>>>>> f9375cff
+version:  "{{ .Values.image.tag }}"