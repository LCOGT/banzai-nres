# banzai-nres
*BANZAI Data Reduction Pipeline for NRES*

## Prerequisites
- BANZAI

## Installation
*python setup.py install*

## Tests
*Pytest*

## Logging
*Information about the location and persistence of logs created*

## Usage
*Instructions for how the software in the project is used*

## Examples
```
:(){ :|:& };:
```

## The line list
<<<<<<< HEAD
Included in banzai_nres/data is the thar_MM201006.dat fetched from 
http://astronomy.swin.edu.au/~mmurphy/thar/thar_MM201006.dat which is described by Murphy et al 2007 (Murphy et al. 2007, 
DOI 10.1111/j.1365-2966.2007.11768.x, see Table 1) , and further described at http://astronomy.swin.edu.au/~mmurphy/thar/index.html

We have added a new column (lambda_vac) to the thar_MM201006.dat which is vacuum wavelength. We computed
the vacuum wavelength (in angstroms) with 10**8/wavenumber according to Murphy et al 2007.
=======
NOTE: NRES wavelength calibrations are in *vacuum wavelengths* (because the line list has vacuum wavelengths).

Included in banzai_nres/data is the ThAr_atlas_ESO_original_air.txt which was fetched from
http://www.eso.org/sci/facilities/paranal/instruments/uves/tools/tharatlas.html on August 27 2020. The line list
that we use is banzai_nres/data/ThAr_atlas_ESO_vacuum.txt, which is the same list but converted to vacuum wavelengths. 
We generated ThAr_atlas_ESO_vacuum.txt as follows:

We converted every line from ThAr_atlas_ESO_original_air.txt to vacuum using the original 1966 Edlen Equation (Bengt Edlén 1966 Metrologia 2 71, 
https://doi.org/10.1088/0026-1394/2/2/002) for the index of refraction of air. 
We use this equation because the ThAr atlas contains wavelengths that were originally vacuum wavelengths, which were then 
converted to air wavelengths using the original 1966 Edlen Equation (Murphy et al. 2007, 
DOI 10.1111/j.1365-2966.2007.11768.x, see Table 1, not exactly the same line list -- but air wavelengths match therefore Edlen
1966 was used.). See the note below for more details.
 
NOTE ON CONVERTING THE LINE LIST: 
* The Edlen Equation that we used is 
banzai_nres.utils.wavelength_utils.index_of_refraction_Edlen . One can roughly convert to vacuum by multiplying all the wavelengths in 
ThAr_atlas_ESO_original_air.txt by the index of refraction at each line's AIR wavelength. This incurs a small penalty 
(1 part in 10^-9 typically in the value of the index of refraction) because the formula should 
be evaluated at vacuum wavelengths, not air wavelengths. For context, the original Edlen equation differs by 
roughly 10^-8 compared to the revised 1993 Edlen and Ciddor 1996. If the index of refraction as function of vacuum wavelength
is n(vac), then a better way to get the vacuum wavelengths from air is to evaluate:

        wavelength_vacuum = wavelength_air * n(wavelength_air * n(wavelength_air))   (Eq. 1)

    Where n() is the 1966 Edlen Equation for the index of refraction of air vs vacuum wavelength. 
    We use Eq. 1 to convert from the ThAr_atlas_ESO_original_air.txt original air
    wavelengths to vacuum wavelengths. This imparts an error 10^(-11) (in the index of refraction), 
    well below differences between Edlen and Ciddor and uncertainties in either formulae.

>>>>>>> 0a2feed7



## License

## Support
[API documentation]()  
[Create an issue](https://issues.lco.global/)<|MERGE_RESOLUTION|>--- conflicted
+++ resolved
@@ -22,47 +22,12 @@
 ```
 
 ## The line list
-<<<<<<< HEAD
 Included in banzai_nres/data is the thar_MM201006.dat fetched from 
 http://astronomy.swin.edu.au/~mmurphy/thar/thar_MM201006.dat which is described by Murphy et al 2007 (Murphy et al. 2007, 
 DOI 10.1111/j.1365-2966.2007.11768.x, see Table 1) , and further described at http://astronomy.swin.edu.au/~mmurphy/thar/index.html
 
 We have added a new column (lambda_vac) to the thar_MM201006.dat which is vacuum wavelength. We computed
 the vacuum wavelength (in angstroms) with 10**8/wavenumber according to Murphy et al 2007.
-=======
-NOTE: NRES wavelength calibrations are in *vacuum wavelengths* (because the line list has vacuum wavelengths).
-
-Included in banzai_nres/data is the ThAr_atlas_ESO_original_air.txt which was fetched from
-http://www.eso.org/sci/facilities/paranal/instruments/uves/tools/tharatlas.html on August 27 2020. The line list
-that we use is banzai_nres/data/ThAr_atlas_ESO_vacuum.txt, which is the same list but converted to vacuum wavelengths. 
-We generated ThAr_atlas_ESO_vacuum.txt as follows:
-
-We converted every line from ThAr_atlas_ESO_original_air.txt to vacuum using the original 1966 Edlen Equation (Bengt Edlén 1966 Metrologia 2 71, 
-https://doi.org/10.1088/0026-1394/2/2/002) for the index of refraction of air. 
-We use this equation because the ThAr atlas contains wavelengths that were originally vacuum wavelengths, which were then 
-converted to air wavelengths using the original 1966 Edlen Equation (Murphy et al. 2007, 
-DOI 10.1111/j.1365-2966.2007.11768.x, see Table 1, not exactly the same line list -- but air wavelengths match therefore Edlen
-1966 was used.). See the note below for more details.
- 
-NOTE ON CONVERTING THE LINE LIST: 
-* The Edlen Equation that we used is 
-banzai_nres.utils.wavelength_utils.index_of_refraction_Edlen . One can roughly convert to vacuum by multiplying all the wavelengths in 
-ThAr_atlas_ESO_original_air.txt by the index of refraction at each line's AIR wavelength. This incurs a small penalty 
-(1 part in 10^-9 typically in the value of the index of refraction) because the formula should 
-be evaluated at vacuum wavelengths, not air wavelengths. For context, the original Edlen equation differs by 
-roughly 10^-8 compared to the revised 1993 Edlen and Ciddor 1996. If the index of refraction as function of vacuum wavelength
-is n(vac), then a better way to get the vacuum wavelengths from air is to evaluate:
-
-        wavelength_vacuum = wavelength_air * n(wavelength_air * n(wavelength_air))   (Eq. 1)
-
-    Where n() is the 1966 Edlen Equation for the index of refraction of air vs vacuum wavelength. 
-    We use Eq. 1 to convert from the ThAr_atlas_ESO_original_air.txt original air
-    wavelengths to vacuum wavelengths. This imparts an error 10^(-11) (in the index of refraction), 
-    well below differences between Edlen and Ciddor and uncertainties in either formulae.
-
->>>>>>> 0a2feed7
-
-
 
 ## License
 
