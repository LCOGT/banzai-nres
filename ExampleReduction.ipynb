--- conflicted
+++ resolved
@@ -1,510 +1,1259 @@
-{
- "cells": [
-  {
-   "cell_type": "code",
-   "execution_count": null,
-   "metadata": {},
-   "outputs": [],
-   "source": [
-    "import os\n",
-    "os.environ['OPENTSDB_PYTHON_METRICS_TEST_MODE'] = 'True'"
-   ]
-  },
-  {
-   "cell_type": "code",
-   "execution_count": null,
-   "metadata": {},
-   "outputs": [],
-   "source": [
-    "from banzai.calibrations import make_master_calibrations\n",
-    "import requests\n",
-    "from banzai_nres import settings\n",
-    "from banzai import dbs\n",
-    "from banzai.utils.stage_utils import run_pipeline_stages\n",
-    "import logging\n",
-    "from banzai.logs import set_log_level\n",
-    "from glob import glob\n",
-    "\n",
-    "import pkg_resources"
-   ]
-  },
-  {
-   "cell_type": "markdown",
-   "metadata": {},
-   "source": [
-    "Setup logging and some settings show we know where the DB should be.\n",
-    "------"
-   ]
-  },
-  {
-   "cell_type": "code",
-   "execution_count": null,
-   "metadata": {},
-   "outputs": [],
-   "source": [
-    "logger = logging.getLogger('banzai_nres')\n",
-    "logger.setLevel(10) # set logging to debug"
-   ]
-  },
-  {
-   "cell_type": "code",
-   "execution_count": null,
-   "metadata": {},
-   "outputs": [],
-   "source": [
-    "from banzai import main"
-   ]
-  },
-  {
-   "cell_type": "code",
-   "execution_count": null,
-   "metadata": {},
-   "outputs": [],
-   "source": [
-    "os.environ['DB_ADDRESS'] = 'sqlite:///test_data/test.db'\n",
-    "\n",
-    "settings.processed_path= os.path.join(os.getcwd(), 'test_data')\n",
-    "settings.fpack=True\n",
-    "settings.db_address = os.environ['DB_ADDRESS']"
-   ]
-  },
-  {
-   "cell_type": "markdown",
-   "metadata": {},
-   "source": [
-    "Download some test data from the archive\n",
-    "----------------------------------------"
-   ]
-  },
-  {
-   "cell_type": "code",
-   "execution_count": null,
-   "metadata": {},
-   "outputs": [],
-   "source": [
-    "# make directories for the test dataset.\n",
-    "raw_data_dir = 'test_data/lsc/nres01/20180313/raw'\n",
-    "os.makedirs(raw_data_dir, exist_ok=True)\n",
-    "bpm_dir = 'test_data/lsc/nres01/bpm/'\n",
-    "os.makedirs(bpm_dir, exist_ok=True)"
-   ]
-  },
-  {
-   "cell_type": "code",
-   "execution_count": null,
-   "metadata": {},
-   "outputs": [],
-   "source": [
-    "# choose which files we will download for our test dataset.\n",
-    "bpm_filename = 'bpm-lsc-nres01-fl09-20180215.fits.fz'\n",
-    "test_filenames = ['lscnrs01-fl09-20180313-0001-w00.fits.fz', 'lscnrs01-fl09-20180313-0002-w00.fits.fz',\n",
-    "                  'lscnrs01-fl09-20180313-0003-w00.fits.fz', 'lscnrs01-fl09-20180313-0004-w00.fits.fz',\n",
-    "                  'lscnrs01-fl09-20180313-0005-w00.fits.fz', 'lscnrs01-fl09-20180313-0006-a00.fits.fz',\n",
-    "                  'lscnrs01-fl09-20180313-0007-a00.fits.fz', 'lscnrs01-fl09-20180313-0008-a00.fits.fz',\n",
-    "                  'lscnrs01-fl09-20180313-0009-w00.fits.fz', 'lscnrs01-fl09-20180313-0010-w00.fits.fz',\n",
-    "                  'lscnrs01-fl09-20180313-0011-w00.fits.fz', 'lscnrs01-fl09-20180313-0012-w00.fits.fz',\n",
-    "                  'lscnrs01-fl09-20180313-0013-w00.fits.fz', 'lscnrs01-fl09-20180313-0014-w00.fits.fz',\n",
-    "                  'lscnrs01-fl09-20180313-0015-w00.fits.fz', 'lscnrs01-fl09-20180313-0016-w00.fits.fz',\n",
-    "                  'lscnrs01-fl09-20180313-0017-w00.fits.fz', 'lscnrs01-fl09-20180313-0018-w00.fits.fz',\n",
-    "                  'lscnrs01-fl09-20180313-0019-a00.fits.fz', 'lscnrs01-fl09-20180313-0020-a00.fits.fz',\n",
-    "                  'lscnrs01-fl09-20180313-0021-a00.fits.fz', 'lscnrs01-fl09-20180313-0022-a00.fits.fz',\n",
-    "                  'lscnrs01-fl09-20180313-0023-a00.fits.fz', 'lscnrs01-fl09-20180313-0042-b00.fits.fz',\n",
-    "                  'lscnrs01-fl09-20180313-0043-b00.fits.fz', 'lscnrs01-fl09-20180313-0044-b00.fits.fz',\n",
-    "                  'lscnrs01-fl09-20180313-0045-b00.fits.fz', 'lscnrs01-fl09-20180313-0046-b00.fits.fz',\n",
-    "                  'lscnrs01-fl09-20180313-0047-d00.fits.fz', 'lscnrs01-fl09-20180313-0048-d00.fits.fz',\n",
-    "                  'lscnrs01-fl09-20180313-0049-d00.fits.fz', 'lscnrs01-fl09-20180313-0028-e00.fits.fz',\n",
-    "                  'lscnrs01-fl09-20180313-0029-e00.fits.fz', 'lscnrs01-fl09-20180313-0030-e00.fits.fz',\n",
-    "                  'lscnrs01-fl09-20180313-0031-e00.fits.fz']\n",
-    "\n",
-    "bpm_frame_id = '22529799'\n",
-<<<<<<< HEAD
-    "test_frame_ids = ['8148793',\n",
-    "                  '8148822',\n",
-    "                  '8148805',\n",
-    "                  '8148824',\n",
-    "                  '8148826',\n",
-    "                  '8148876',\n",
-    "                  '8148898',\n",
-    "                  '8148932',\n",
-    "                  '8148960',\n",
-    "                  '8148978',\n",
-    "                  '8149024',\n",
-    "                  '8149104',\n",
-    "                  '8149068',\n",
-    "                  '8149090',\n",
-    "                  '8149128',\n",
-    "                  '8149173',\n",
-    "                  '8149217',\n",
-    "                  '8151252',\n",
-    "                  '8149314',\n",
-    "                  '8149388',\n",
-    "                  '8149469',\n",
-    "                  '8149547',\n",
-    "                  '8149570',\n",
-    "                  '8156341',\n",
-    "                  '8156360',\n",
-    "                  '8156366',\n",
-    "                  '8156376',\n",
-    "                  '8156385',\n",
-    "                  '8156433',\n",
-    "                  '8156500',\n",
-    "                  '8156560',\n",
-    "                  '8151997',\n",
-    "                  '8152050',\n",
-    "                  '8152110',\n",
-    "                  '8152153']\n",
-    "DAYS_OBS = ['lsc/nres01/20180313']\n",
-    "INSTRUMENTS = ['lsc/nres01']"
-=======
-    "test_frame_ids = ['8148793', '8148822', '8148805', '8148824', '8148826', '8148876', '8148898',\n",
-    "                  '8148932', '8148960', '8148978', '8149024', '8149104', '8149068', '8149090',\n",
-    "                  '8149128', '8149173', '8149217', '8151252', '8149314', '8149388', '8149469',\n",
-    "                  '8149547', '8149570', '8156341', '8156360', '8156366', '8156376', '8156385',\n",
-    "                  '8156433', '8156500', '8156560', '8151997', '8152050', '8152110', '8152153']"
->>>>>>> 73b96b32
-   ]
-  },
-  {
-   "cell_type": "code",
-   "execution_count": null,
-   "metadata": {},
-   "outputs": [],
-   "source": [
-    "# DO NOT RUN ME IF YOU HAVE ALREADY REDUCED THE DATA BEFORE\n",
-    "# Copy the data into the correct directory\n",
-    "for test_filename, frame_id in zip(test_filenames, test_frame_ids):\n",
-    "    archive_url = f'https://archive-api.lco.global/frames/{frame_id}'\n",
-    "    frame_info = requests.get(archive_url).json()\n",
-    "    with open(os.path.join(raw_data_dir, test_filename), 'wb') as f:\n",
-    "        f.write(requests.get(frame_info['url']).content)\n",
-    "        \n",
-    "archive_url = f'https://archive-api.lco.global/frames/{bpm_frame_id}'\n",
-    "frame_info = requests.get(archive_url).json()\n",
-    "with open(os.path.join(bpm_dir, bpm_filename), 'wb') as f:\n",
-    "    f.write(requests.get(frame_info['url']).content)"
-   ]
-  },
-  {
-<<<<<<< HEAD
-   "cell_type": "code",
-   "execution_count": null,
-   "metadata": {},
-   "outputs": [],
-   "source": [
-    "#QUICK!\n",
-    "os.chdir('test_data')"
-   ]
-  },
-  {
-=======
->>>>>>> 73b96b32
-   "cell_type": "markdown",
-   "metadata": {},
-   "source": [
-    "Initialize the db and context object for the rest of the pipeline\n",
-    "-----------------------------------------------------------------"
-   ]
-  },
-  {
-   "cell_type": "code",
-   "execution_count": null,
-   "metadata": {},
-   "outputs": [],
-   "source": [
-    "# set up the context object.\n",
-    "import banzai\n",
-    "context = banzai.main.parse_args(settings, parse_system_args=False)"
-   ]
-  },
-  {
-   "cell_type": "code",
-   "execution_count": null,
-   "metadata": {},
-   "outputs": [],
-   "source": [
-    "# DO NOT RUN ME IF YOU HAVE ALREADY REDUCED THE DATA BEFORE\n",
-    "os.system(f'banzai_create_db --db-address={os.environ[\"DB_ADDRESS\"]}')\n",
-    "os.system(f'banzai_add_instrument --site lsc --camera fl09 --name nres01 --camera-type 1m0-NRES-SciCam --db-address={os.environ[\"DB_ADDRESS\"]}')\n",
-    "os.system(f'banzai_add_instrument --site elp --camera fl17 --name nres02 --camera-type 1m0-NRES-SciCam --db-address={os.environ[\"DB_ADDRESS\"]}')\n",
-    "for bpm_filename in glob('test_data/*/nres??/bpm/*bpm*'):\n",
-    "    logger.info(f'adding bpm {bpm_filename} to the database')\n",
-    "    os.system(f'banzai_nres_add_bpm --filename {bpm_filename} --db-address={os.environ[\"DB_ADDRESS\"]}')"
-   ]
-  },
-  {
-<<<<<<< HEAD
-   "cell_type": "code",
-   "execution_count": null,
-=======
-   "cell_type": "markdown",
->>>>>>> 73b96b32
-   "metadata": {},
-   "source": [
-<<<<<<< HEAD
-    "#QUICK!\n",
-    "from glob import glob\n",
-    "# set up the context object.\n",
-    "context = parse_args(settings)"
-=======
-    "Process and Stack Bias Files\n",
-    "----------------------------"
->>>>>>> 73b96b32
-   ]
-  },
-  {
-   "cell_type": "code",
-   "execution_count": null,
-<<<<<<< HEAD
-   "metadata": {},
-   "outputs": [],
-   "source": [
-    "os.system(f'banzai_create_db --db-address={os.environ[\"DB_ADDRESS\"]}')\n",
-    "os.system(f'banzai_add_instrument --site lsc --camera fl09 --name nres01 --camera-type 1m0-NRES-SciCam --db-address={os.environ[\"DB_ADDRESS\"]}')\n",
-    "os.system(f'banzai_add_instrument --site elp --camera fl17 --name nres02 --camera-type 1m0-NRES-SciCam --db-address={os.environ[\"DB_ADDRESS\"]}')\n",
-    "for instrument in INSTRUMENTS:\n",
-    "    for bpm_filename in glob(os.path.join(settings.processed_path, instrument, 'bpm/*bpm*')):\n",
-    "        logger.info(f'adding bpm {bpm_filename} to the database')\n",
-    "        os.system(f'banzai_nres_add_bpm --filename {bpm_filename} --db-address={os.environ[\"DB_ADDRESS\"]}')"
-=======
-   "metadata": {},
-   "outputs": [],
-   "source": [
-    "bias_files = glob(os.path.join('test_data/*/nres??/*/raw/*b00*'))\n",
-    "for bias_file in bias_files: \n",
-    "    run_pipeline_stages([{'path': bias_file}], context) "
-   ]
-  },
-  {
-   "cell_type": "code",
-   "execution_count": null,
-   "metadata": {},
-   "outputs": [],
-   "source": [
-    "def mark_frames_as_good(filenames):\n",
-    "    for filename in glob(f'test_data/*/nres??/*/processed/{filenames}'):\n",
-    "        dbs.mark_frame(os.path.basename(filename), \"good\", db_address=os.environ['DB_ADDRESS'])"
->>>>>>> 73b96b32
-   ]
-  },
-  {
-   "cell_type": "code",
-   "execution_count": null,
-   "metadata": {},
-   "outputs": [],
-   "source": [
-<<<<<<< HEAD
-    "#QUICK!\n",
-    "from banzai import dbs\n",
-    "from banzai.utils.stage_utils import run_pipeline_stages\n",
-    "from banzai.calibrations import make_master_calibrations\n",
-    "instrument = dbs.get_instruments_at_site('lsc', settings.db_address)[0]"
-=======
-    "mark_frames_as_good('*b91*')"
->>>>>>> 73b96b32
-   ]
-  },
-  {
-   "cell_type": "code",
-   "execution_count": null,
-   "metadata": {},
-   "outputs": [],
-   "source": [
-<<<<<<< HEAD
-    "bias_files = glob(os.path.join(settings.processed_path, '*/nres??/*/raw/*b00*'))\n",
-    "for bias_file in bias_files: \n",
-    "    run_pipeline_stages([{'path': bias_file}], context) "
-=======
-    "instrument = dbs.get_instruments_at_site('lsc', settings.db_address)[0]"
->>>>>>> 73b96b32
-   ]
-  },
-  {
-   "cell_type": "code",
-   "execution_count": null,
-   "metadata": {},
-   "outputs": [],
-   "source": [
-<<<<<<< HEAD
-    "def mark_frames_as_good(raw_filenames): \n",
-    "    logger.info('Marking frames as good for filenames: {filenames}'.format(filenames=raw_filenames)) \n",
-    "    for day_obs in DAYS_OBS: \n",
-    "        for filename in glob(os.path.join(settings.processed_path, day_obs, 'processed', raw_filenames)): \n",
-    "            dbs.mark_frame(os.path.basename(filename), \"good\", db_address=os.environ['DB_ADDRESS']) \n",
-    "            logger.info('Finished marking frames as good for filenames: {filenames}'.format(filenames=raw_filenames))                   "
-=======
-    "make_master_calibrations(instrument, 'BIAS', '2017-01-01', '2019-01-01', context) "
->>>>>>> 73b96b32
-   ]
-  },
-  {
-   "cell_type": "markdown",
-   "metadata": {},
-   "source": [
-    "Process and Stack Dark Files\n",
-    "----------------------------"
-   ]
-  },
-  {
-   "cell_type": "code",
-   "execution_count": null,
-   "metadata": {},
-   "outputs": [],
-   "source": [
-    "dark_files = glob('test_data/*/nres??/*/raw/*d00*')\n",
-    "for dark_file in dark_files: \n",
-    "    run_pipeline_stages([{'path': dark_file}], context)"
-   ]
-  },
-  {
-   "cell_type": "code",
-   "execution_count": null,
-   "metadata": {},
-   "outputs": [],
-   "source": [
-    "mark_frames_as_good('*d91*')"
-   ]
-  },
-  {
-   "cell_type": "code",
-   "execution_count": null,
-   "metadata": {},
-   "outputs": [],
-   "source": [
-<<<<<<< HEAD
-    "dark_files = glob(os.path.join(settings.processed_path, '*/nres??/*/raw/*d00*'))\n",
-    "for dark_file in dark_files: \n",
-    "    run_pipeline_stages([{'path': dark_file}], context)"
-   ]
-  },
-  {
-   "cell_type": "code",
-   "execution_count": null,
-=======
-    "make_master_calibrations(instrument, 'DARK', '2017-01-01', '2019-01-01', context) "
-   ]
-  },
-  {
-   "cell_type": "markdown",
->>>>>>> 73b96b32
-   "metadata": {},
-   "source": [
-    "Process and stack lamp flats. This is where we also solve for the traces and profile.\n",
-    "----------"
-   ]
-  },
-  {
-   "cell_type": "code",
-   "execution_count": null,
-   "metadata": {},
-   "outputs": [],
-   "source": [
-    "flat_files = glob('test_data/*/nres??/*/raw/*w00*')\n",
-    "for flat_file in flat_files: \n",
-    "    run_pipeline_stages([{'path': flat_file}], context)"
-   ]
-  },
-  {
-   "cell_type": "code",
-   "execution_count": null,
-   "metadata": {},
-   "outputs": [],
-   "source": [
-<<<<<<< HEAD
-    "flat_files = glob(os.path.join(settings.processed_path, '*/nres??/*/raw/*w00*'))\n",
-    "for flat_file in flat_files: \n",
-    "    run_pipeline_stages([{'path': flat_file}], context)"
-   ]
-  },
-  {
-   "cell_type": "code",
-   "execution_count": null,
-=======
-    "make_master_calibrations(instrument, 'LAMPFLAT', '2017-01-01', '2019-01-01', context)"
-   ]
-  },
-  {
-   "cell_type": "markdown",
->>>>>>> 73b96b32
-   "metadata": {},
-   "source": [
-    "Process and stack arc lamps. Find the wavelength solution\n",
-    "--------"
-   ]
-  },
-  {
-   "cell_type": "code",
-   "execution_count": null,
-   "metadata": {},
-   "outputs": [],
-   "source": [
-<<<<<<< HEAD
-    "arc_files = glob(os.path.join(settings.processed_path, '*/nres??/*/raw/*a00*'))\n",
-=======
-    "arc_files = glob('test_data/*/nres??/*/raw/*a00*')\n",
->>>>>>> 73b96b32
-    "for arc_file in arc_files: \n",
-    "    run_pipeline_stages([{'path': arc_file}], context)"
-   ]
-  },
-  {
-   "cell_type": "code",
-   "execution_count": null,
-   "metadata": {},
-   "outputs": [],
-   "source": [
-    "make_master_calibrations(instrument, 'DOUBLE', '2017-01-01', '2019-01-01', context)"
-   ]
-  },
-  {
-   "cell_type": "markdown",
-   "metadata": {},
-   "source": [
-    "Process the science spectra\n",
-    "------"
-   ]
-  },
-  {
-   "cell_type": "code",
-   "execution_count": null,
-   "metadata": {},
-   "outputs": [],
-   "source": [
-<<<<<<< HEAD
-    "science_files = glob(os.path.join(settings.processed_path, '*/nres??/*/raw/*e00*'))\n",
-=======
-    "science_files = glob('test_data/*/nres??/*/raw/*e00*')\n",
->>>>>>> 73b96b32
-    "for science_file in science_files: \n",
-    "    run_pipeline_stages([{'path': science_file}], context)"
-   ]
-  },
-  {
-   "cell_type": "code",
-   "execution_count": null,
-   "metadata": {},
-   "outputs": [],
-   "source": []
-  }
- ],
- "metadata": {
-  "kernelspec": {
-   "display_name": "Python 3",
-   "language": "python",
-   "name": "python3"
-  },
-  "language_info": {
-   "codemirror_mode": {
-    "name": "ipython",
-    "version": 3
-   },
-   "file_extension": ".py",
-   "mimetype": "text/x-python",
-   "name": "python",
-   "nbconvert_exporter": "python",
-   "pygments_lexer": "ipython3",
-   "version": "3.6.8"
-  }
- },
- "nbformat": 4,
- "nbformat_minor": 4
-}+
+
+
+
+
+<!DOCTYPE html>
+<html lang="en">
+  <head>
+    <meta charset="utf-8">
+  <link rel="dns-prefetch" href="https://github.githubassets.com">
+  <link rel="dns-prefetch" href="https://avatars0.githubusercontent.com">
+  <link rel="dns-prefetch" href="https://avatars1.githubusercontent.com">
+  <link rel="dns-prefetch" href="https://avatars2.githubusercontent.com">
+  <link rel="dns-prefetch" href="https://avatars3.githubusercontent.com">
+  <link rel="dns-prefetch" href="https://github-cloud.s3.amazonaws.com">
+  <link rel="dns-prefetch" href="https://user-images.githubusercontent.com/">
+
+
+
+  <link crossorigin="anonymous" media="all" integrity="sha512-veKG2ootplNGLwNEW5It4+lJXwpdOVR1Ry4MBDNvdgL6OgBkiAXaZAZnIKkw6sIygnfGqQhR5q7UdS1llqd6/g==" rel="stylesheet" href="https://github.githubassets.com/assets/frameworks-bde286da8a2da653462f03445b922de3.css" />
+  
+    <link crossorigin="anonymous" media="all" integrity="sha512-iOE2yI4flq0MgwIhgk4tgog2A3LuuWqOM/G7Akx732FT1lPsGaGiwFhIjrPSs/N0ck5MfRAkWf+OQyVoGsyVGQ==" rel="stylesheet" href="https://github.githubassets.com/assets/github-88e136c88e1f96ad0c830221824e2d82.css" />
+    
+    
+    
+    
+
+
+  <meta name="viewport" content="width=device-width">
+  
+  <title>banzai-nres/ExampleReduction.ipynb at feature/line_list_in_pkg_data · LCOGT/banzai-nres</title>
+    <meta name="description" content="BANZAI Data Reduction Pipeline for NRES. Contribute to LCOGT/banzai-nres development by creating an account on GitHub.">
+    <link rel="search" type="application/opensearchdescription+xml" href="/opensearch.xml" title="GitHub">
+  <link rel="fluid-icon" href="https://github.com/fluidicon.png" title="GitHub">
+  <meta property="fb:app_id" content="1401488693436528">
+
+    <meta name="twitter:image:src" content="https://avatars0.githubusercontent.com/u/3358238?s=400&amp;v=4" /><meta name="twitter:site" content="@github" /><meta name="twitter:card" content="summary" /><meta name="twitter:title" content="LCOGT/banzai-nres" /><meta name="twitter:description" content="BANZAI Data Reduction Pipeline for NRES. Contribute to LCOGT/banzai-nres development by creating an account on GitHub." />
+    <meta property="og:image" content="https://avatars0.githubusercontent.com/u/3358238?s=400&amp;v=4" /><meta property="og:site_name" content="GitHub" /><meta property="og:type" content="object" /><meta property="og:title" content="LCOGT/banzai-nres" /><meta property="og:url" content="https://github.com/LCOGT/banzai-nres" /><meta property="og:description" content="BANZAI Data Reduction Pipeline for NRES. Contribute to LCOGT/banzai-nres development by creating an account on GitHub." />
+
+  <link rel="assets" href="https://github.githubassets.com/">
+    <link rel="web-socket" href="wss://live.github.com/_sockets/VjI6NTExODQwNzIxOjkxZGFmYTc2ZjhiYjUwNDc0N2ZhMWMwNWJkYTI2ZDQ1MDkwY2IwM2Q1OWJjZjUzNmEwNzViZWE0YmZmM2NkY2M=--a46c6889d8fcac758ed5b9177aab1d257674df1d">
+  <link rel="sudo-modal" href="/sessions/sudo_modal">
+
+  <meta name="request-id" content="DC58:6E42:121444B:189C4A9:5ED54517" data-pjax-transient="true" /><meta name="html-safe-nonce" content="524f556dfe2b4adc49d6e6859cf44a6cc115f7f2" data-pjax-transient="true" /><meta name="visitor-payload" content="eyJyZWZlcnJlciI6Imh0dHBzOi8vZ2l0aHViLmNvbS9MQ09HVC9iYW56YWktbnJlcy90cmVlL2ZlYXR1cmUvbGluZV9saXN0X2luX3BrZ19kYXRhIiwicmVxdWVzdF9pZCI6IkRDNTg6NkU0MjoxMjE0NDRCOjE4OUM0QTk6NUVENTQ1MTciLCJ2aXNpdG9yX2lkIjoiMTg0NTA4NTk5MzA2NzU0NDEwOCIsInJlZ2lvbl9lZGdlIjoic2VhIiwicmVnaW9uX3JlbmRlciI6ImlhZCJ9" data-pjax-transient="true" /><meta name="visitor-hmac" content="4ea9aec2a6b0eb1af622bdb6b59b47b357f46fb0a63928ba89df18dbbaa77f14" data-pjax-transient="true" />
+
+
+
+  <meta name="github-keyboard-shortcuts" content="repository,source-code" data-pjax-transient="true" />
+
+  
+
+  <meta name="selected-link" value="repo_source" data-pjax-transient>
+
+    <meta name="google-site-verification" content="c1kuD-K2HIVF635lypcsWPoD4kilo5-jA_wBFyT4uMY">
+  <meta name="google-site-verification" content="KT5gs8h0wvaagLKAVWq8bbeNwnZZK1r1XQysX3xurLU">
+  <meta name="google-site-verification" content="ZzhVyEFwb7w3e0-uOTltm8Jsck2F5StVihD0exw2fsA">
+  <meta name="google-site-verification" content="GXs5KoUUkNCoaAZn7wPN-t01Pywp9M3sEjnt_3_ZWPc">
+
+<meta name="octolytics-host" content="collector.githubapp.com" /><meta name="octolytics-app-id" content="github" /><meta name="octolytics-event-url" content="https://collector.githubapp.com/github-external/browser_event" /><meta name="octolytics-dimension-ga_id" content="" class="js-octo-ga-id" /><meta name="octolytics-actor-id" content="38594712" /><meta name="octolytics-actor-login" content="gmbrandt" /><meta name="octolytics-actor-hash" content="4873829b54edecdccf177eee66543950ef507a8be4e3d275b0d42d3bac0d7bc2" />
+<meta name="analytics-location" content="/&lt;user-name&gt;/&lt;repo-name&gt;/blob/show" data-pjax-transient="true" />
+
+
+<meta name="optimizely-sdk-key" content="cowimJNste4j7QnBNCjaw" />
+
+    <meta name="google-analytics" content="UA-3769691-2">
+
+  <meta class="js-ga-set" name="userId" content="86e84cdd633aea03aa8bc63e5e874950">
+
+<meta class="js-ga-set" name="dimension1" content="Logged In">
+
+
+
+  
+
+      <meta name="hostname" content="github.com">
+    <meta name="user-login" content="gmbrandt">
+
+
+      <meta name="expected-hostname" content="github.com">
+
+      <meta name="js-proxy-site-detection-payload" content="OWVmYTk0MGVmNjM5ZmQwOTIwOWIwOTg2ZDA2OTNhMzJiMjYyMTIyMTYwYjc1NzM2NzhkYWY1OGU5ZTM0MjEwMXx7InJlbW90ZV9hZGRyZXNzIjoiMTY5LjIzMS4yMC4zNCIsInJlcXVlc3RfaWQiOiJEQzU4OjZFNDI6MTIxNDQ0QjoxODlDNEE5OjVFRDU0NTE3IiwidGltZXN0YW1wIjoxNTkxMDM1MTYzLCJob3N0IjoiZ2l0aHViLmNvbSJ9">
+
+    <meta name="enabled-features" content="MARKETPLACE_PENDING_INSTALLATIONS,PAGE_STALE_CHECK,JS_CHUNKING">
+
+  <meta http-equiv="x-pjax-version" content="100988d64799449a37fff95c55794c85">
+  
+
+      <link href="https://github.com/LCOGT/banzai-nres/commits/feature/line_list_in_pkg_data.atom" rel="alternate" title="Recent Commits to banzai-nres:feature/line_list_in_pkg_data" type="application/atom+xml">
+
+  <meta name="go-import" content="github.com/LCOGT/banzai-nres git https://github.com/LCOGT/banzai-nres.git">
+
+  <meta name="octolytics-dimension-user_id" content="3358238" /><meta name="octolytics-dimension-user_login" content="LCOGT" /><meta name="octolytics-dimension-repository_id" content="140865515" /><meta name="octolytics-dimension-repository_nwo" content="LCOGT/banzai-nres" /><meta name="octolytics-dimension-repository_public" content="true" /><meta name="octolytics-dimension-repository_is_fork" content="false" /><meta name="octolytics-dimension-repository_network_root_id" content="140865515" /><meta name="octolytics-dimension-repository_network_root_nwo" content="LCOGT/banzai-nres" /><meta name="octolytics-dimension-repository_explore_github_marketplace_ci_cta_shown" content="false" />
+
+
+    <link rel="canonical" href="https://github.com/LCOGT/banzai-nres/blob/feature/line_list_in_pkg_data/ExampleReduction.ipynb" data-pjax-transient>
+
+
+  <meta name="browser-stats-url" content="https://api.github.com/_private/browser/stats">
+
+  <meta name="browser-errors-url" content="https://api.github.com/_private/browser/errors">
+
+  <link rel="mask-icon" href="https://github.githubassets.com/pinned-octocat.svg" color="#000000">
+  <link rel="alternate icon" class="js-site-favicon" type="image/png" href="https://github.githubassets.com/favicons/favicon.png">
+  <link rel="icon" class="js-site-favicon" type="image/svg+xml" href="https://github.githubassets.com/favicons/favicon.svg">
+
+<meta name="theme-color" content="#1e2327">
+
+
+  <link rel="manifest" href="/manifest.json" crossOrigin="use-credentials">
+
+  </head>
+
+  <body class="logged-in env-production page-responsive page-blob">
+    
+
+    <div class="position-relative js-header-wrapper ">
+      <a href="#start-of-content" class="p-3 bg-blue text-white show-on-focus js-skip-to-content">Skip to content</a>
+      <span class="Progress progress-pjax-loader position-fixed width-full js-pjax-loader-bar">
+        <span class="progress-pjax-loader-bar top-0 left-0" style="width: 0%;"></span>
+      </span>
+
+      
+      
+
+
+
+          <header class="Header py-lg-0 js-details-container Details flex-wrap flex-lg-nowrap p-responsive" role="banner">
+  <div class="Header-item d-none d-lg-flex">
+    <a class="Header-link" href="https://github.com/" data-hotkey="g d"
+  aria-label="Homepage " data-ga-click="Header, go to dashboard, icon:logo">
+  <svg class="octicon octicon-mark-github v-align-middle" height="32" viewBox="0 0 16 16" version="1.1" width="32" aria-hidden="true"><path fill-rule="evenodd" clip-rule="evenodd" d="M8 0C3.58 0 0 3.58 0 8C0 11.54 2.29 14.53 5.47 15.59C5.87 15.66 6.02 15.42 6.02 15.21C6.02 15.02 6.01 14.39 6.01 13.72C4 14.09 3.48 13.23 3.32 12.78C3.23 12.55 2.84 11.84 2.5 11.65C2.22 11.5 1.82 11.13 2.49 11.12C3.12 11.11 3.57 11.7 3.72 11.94C4.44 13.15 5.59 12.81 6.05 12.6C6.12 12.08 6.33 11.73 6.56 11.53C4.78 11.33 2.92 10.64 2.92 7.58C2.92 6.71 3.23 5.99 3.74 5.43C3.66 5.23 3.38 4.41 3.82 3.31C3.82 3.31 4.49 3.1 6.02 4.13C6.66 3.95 7.34 3.86 8.02 3.86C8.7 3.86 9.38 3.95 10.02 4.13C11.55 3.09 12.22 3.31 12.22 3.31C12.66 4.41 12.38 5.23 12.3 5.43C12.81 5.99 13.12 6.7 13.12 7.58C13.12 10.65 11.25 11.33 9.47 11.53C9.76 11.78 10.01 12.26 10.01 13.01C10.01 14.08 10 14.94 10 15.21C10 15.42 10.15 15.67 10.55 15.59C13.71 14.53 16 11.53 16 8C16 3.58 12.42 0 8 0Z"></path></svg>
+</a>
+
+  </div>
+
+  <div class="Header-item d-lg-none">
+    <button class="Header-link btn-link js-details-target" type="button" aria-label="Toggle navigation" aria-expanded="false">
+      <svg height="24" class="octicon octicon-three-bars" viewBox="0 0 16 16" version="1.1" width="24" aria-hidden="true"><path fill-rule="evenodd" clip-rule="evenodd" d="M1 2.75C1 2.55109 1.07902 2.36032 1.21967 2.21967C1.36032 2.07902 1.55109 2 1.75 2H14.25C14.4489 2 14.6397 2.07902 14.7803 2.21967C14.921 2.36032 15 2.55109 15 2.75C15 2.94891 14.921 3.13968 14.7803 3.28033C14.6397 3.42098 14.4489 3.5 14.25 3.5H1.75C1.55109 3.5 1.36032 3.42098 1.21967 3.28033C1.07902 3.13968 1 2.94891 1 2.75ZM1 7.75C1 7.55109 1.07902 7.36032 1.21967 7.21967C1.36032 7.07902 1.55109 7 1.75 7H14.25C14.4489 7 14.6397 7.07902 14.7803 7.21967C14.921 7.36032 15 7.55109 15 7.75C15 7.94891 14.921 8.13968 14.7803 8.28033C14.6397 8.42098 14.4489 8.5 14.25 8.5H1.75C1.55109 8.5 1.36032 8.42098 1.21967 8.28033C1.07902 8.13968 1 7.94891 1 7.75ZM1.75 12C1.55109 12 1.36032 12.079 1.21967 12.2197C1.07902 12.3603 1 12.5511 1 12.75C1 12.9489 1.07902 13.1397 1.21967 13.2803C1.36032 13.421 1.55109 13.5 1.75 13.5H14.25C14.4489 13.5 14.6397 13.421 14.7803 13.2803C14.921 13.1397 15 12.9489 15 12.75C15 12.5511 14.921 12.3603 14.7803 12.2197C14.6397 12.079 14.4489 12 14.25 12H1.75Z"></path></svg>
+    </button>
+  </div>
+
+  <div class="Header-item Header-item--full flex-column flex-lg-row width-full flex-order-2 flex-lg-order-none mr-0 mr-lg-3 mt-3 mt-lg-0 Details-content--hidden">
+      <div class="header-search flex-self-stretch flex-lg-self-auto mr-0 mr-lg-3 mb-3 mb-lg-0 scoped-search site-scoped-search js-site-search position-relative js-jump-to"
+  role="combobox"
+  aria-owns="jump-to-results"
+  aria-label="Search or jump to"
+  aria-haspopup="listbox"
+  aria-expanded="false"
+>
+  <div class="position-relative">
+    <!-- '"` --><!-- </textarea></xmp> --></option></form><form class="js-site-search-form" role="search" aria-label="Site" data-scope-type="Repository" data-scope-id="140865515" data-scoped-search-url="/LCOGT/banzai-nres/search" data-unscoped-search-url="/search" action="/LCOGT/banzai-nres/search" accept-charset="UTF-8" method="get">
+      <label class="form-control input-sm header-search-wrapper p-0 header-search-wrapper-jump-to position-relative d-flex flex-justify-between flex-items-center js-chromeless-input-container">
+        <input type="text"
+          class="form-control input-sm header-search-input jump-to-field js-jump-to-field js-site-search-focus js-site-search-field is-clearable"
+          data-hotkey="s,/"
+          name="q"
+          value=""
+          placeholder="Search or jump to…"
+          data-unscoped-placeholder="Search or jump to…"
+          data-scoped-placeholder="Search or jump to…"
+          autocapitalize="off"
+          aria-autocomplete="list"
+          aria-controls="jump-to-results"
+          aria-label="Search or jump to…"
+          data-jump-to-suggestions-path="/_graphql/GetSuggestedNavigationDestinations"
+          spellcheck="false"
+          autocomplete="off"
+          >
+          <input type="hidden" value="dWbxZBJHetSzceIITYQMqlL8eHEXAvOUbV4V0AV+6KGT8V/qorsCapEeneYaKZA1qRpD43ZETsG0lnKTfJekiQ==" data-csrf="true" class="js-data-jump-to-suggestions-path-csrf" />
+          <input type="hidden" class="js-site-search-type-field" name="type" >
+            <img src="https://github.githubassets.com/images/search-key-slash.svg" alt="" class="mr-2 header-search-key-slash">
+
+            <div class="Box position-absolute overflow-hidden d-none jump-to-suggestions js-jump-to-suggestions-container">
+              
+<ul class="d-none js-jump-to-suggestions-template-container">
+  
+
+<li class="d-flex flex-justify-start flex-items-center p-0 f5 navigation-item js-navigation-item js-jump-to-suggestion" role="option">
+  <a tabindex="-1" class="no-underline d-flex flex-auto flex-items-center jump-to-suggestions-path js-jump-to-suggestion-path js-navigation-open p-2" href="">
+    <div class="jump-to-octicon js-jump-to-octicon flex-shrink-0 mr-2 text-center d-none">
+      <svg height="16" width="16" class="octicon octicon-repo flex-shrink-0 js-jump-to-octicon-repo d-none" title="Repository" aria-label="Repository" viewBox="0 0 16 16" version="1.1" role="img"><path fill-rule="evenodd" clip-rule="evenodd" d="M2 2.5C2 1.83696 2.26339 1.20107 2.73223 0.732233C3.20108 0.263392 3.83696 0 4.5 0L13.25 0C13.4489 0 13.6397 0.0790176 13.7803 0.21967C13.921 0.360322 14 0.551088 14 0.75V13.25C14 13.4489 13.921 13.6397 13.7803 13.7803C13.6397 13.921 13.4489 14 13.25 14H10.75C10.5511 14 10.3603 13.921 10.2197 13.7803C10.079 13.6397 10 13.4489 10 13.25C10 13.0511 10.079 12.8603 10.2197 12.7197C10.3603 12.579 10.5511 12.5 10.75 12.5H12.5V10.5H4.5C4.30308 10.5 4.11056 10.5582 3.94657 10.6672C3.78257 10.7762 3.65442 10.9312 3.57816 11.1128C3.50191 11.2943 3.48096 11.4943 3.51793 11.6878C3.5549 11.8812 3.64816 12.0594 3.786 12.2C3.92524 12.3422 4.0023 12.5338 4.00024 12.7328C3.99818 12.9318 3.91716 13.1218 3.775 13.261C3.63285 13.4002 3.4412 13.4773 3.24222 13.4752C3.04325 13.4732 2.85324 13.3922 2.714 13.25C2.25571 12.7829 1.99929 12.1544 2 11.5V2.5ZM12.5 1.5V9H4.5C4.144 9 3.806 9.074 3.5 9.208V2.5C3.5 2.23478 3.60536 1.98043 3.79289 1.79289C3.98043 1.60536 4.23478 1.5 4.5 1.5H12.5ZM5 12.25V15.5C5 15.5464 5.01293 15.5919 5.03734 15.6314C5.06175 15.6709 5.09667 15.7028 5.1382 15.7236C5.17972 15.7444 5.22621 15.7532 5.27245 15.749C5.31869 15.7448 5.36286 15.7279 5.4 15.7L6.85 14.613C6.89328 14.5805 6.94591 14.563 7 14.563C7.05409 14.563 7.10673 14.5805 7.15 14.613L8.6 15.7C8.63714 15.7279 8.68131 15.7448 8.72755 15.749C8.77379 15.7532 8.82028 15.7444 8.8618 15.7236C8.90333 15.7028 8.93826 15.6709 8.96266 15.6314C8.98707 15.5919 9 15.5464 9 15.5V12.25C9 12.1837 8.97366 12.1201 8.92678 12.0732C8.87989 12.0263 8.81631 12 8.75 12H5.25C5.1837 12 5.12011 12.0263 5.07322 12.0732C5.02634 12.1201 5 12.1837 5 12.25Z"></path></svg>
+      <svg height="16" width="16" class="octicon octicon-project flex-shrink-0 js-jump-to-octicon-project d-none" title="Project" aria-label="Project" viewBox="0 0 16 16" version="1.1" role="img"><path fill-rule="evenodd" clip-rule="evenodd" d="M1.75 0C0.783502 0 0 0.783501 0 1.75V14.25C0 15.2165 0.783501 16 1.75 16H14.25C15.2165 16 16 15.2165 16 14.25V1.75C16 0.783502 15.2165 0 14.25 0H1.75ZM1.5 1.75C1.5 1.61193 1.61193 1.5 1.75 1.5H14.25C14.3881 1.5 14.5 1.61193 14.5 1.75V14.25C14.5 14.3881 14.3881 14.5 14.25 14.5H1.75C1.61193 14.5 1.5 14.3881 1.5 14.25V1.75ZM11.75 3C11.3358 3 11 3.33579 11 3.75V11.25C11 11.6642 11.3358 12 11.75 12C12.1642 12 12.5 11.6642 12.5 11.25V3.75C12.5 3.33579 12.1642 3 11.75 3ZM3.5 3.75C3.5 3.33579 3.83579 3 4.25 3C4.66421 3 5 3.33579 5 3.75V9.25C5 9.66421 4.66421 10 4.25 10C3.83579 10 3.5 9.66421 3.5 9.25V3.75ZM8 3C7.58579 3 7.25 3.33579 7.25 3.75V7.25C7.25 7.66421 7.58579 8 8 8C8.41421 8 8.75 7.66421 8.75 7.25V3.75C8.75 3.33579 8.41421 3 8 3Z"></path></svg>
+      <svg height="16" width="16" class="octicon octicon-search flex-shrink-0 js-jump-to-octicon-search d-none" title="Search" aria-label="Search" viewBox="0 0 16 16" version="1.1" role="img"><path fill-rule="evenodd" clip-rule="evenodd" d="M11.5 7C11.5 7.59094 11.3836 8.17611 11.1574 8.72207C10.9313 9.26804 10.5998 9.76411 10.182 10.182C9.7641 10.5998 9.26803 10.9313 8.72206 11.1575C8.1761 11.3836 7.59094 11.5 6.99999 11.5C6.40904 11.5 5.82388 11.3836 5.27791 11.1575C4.73195 10.9313 4.23587 10.5998 3.81801 10.182C3.40014 9.76411 3.06868 9.26804 2.84253 8.72207C2.61638 8.17611 2.49999 7.59094 2.49999 7C2.49999 5.80652 2.97409 4.66193 3.81801 3.81802C4.66192 2.9741 5.80651 2.5 6.99999 2.5C8.19346 2.5 9.33805 2.9741 10.182 3.81802C11.0259 4.66193 11.5 5.80652 11.5 7ZM10.68 11.74C9.47437 12.676 7.95736 13.1173 6.43779 12.9741C4.91822 12.831 3.51033 12.1141 2.50074 10.9694C1.49114 9.82471 0.95574 8.33829 1.00352 6.81275C1.05131 5.2872 1.67869 3.8372 2.75794 2.75795C3.8372 1.6787 5.28719 1.05132 6.81274 1.00353C8.33829 0.955747 9.8247 1.49115 10.9694 2.50075C12.1141 3.51034 12.831 4.91823 12.9741 6.4378C13.1173 7.95736 12.676 9.47437 11.74 10.68L14.78 13.72C14.8537 13.7887 14.9128 13.8715 14.9538 13.9635C14.9948 14.0555 15.0168 14.1548 15.0186 14.2555C15.0204 14.3562 15.0018 14.4562 14.9641 14.5496C14.9264 14.643 14.8702 14.7278 14.799 14.799C14.7278 14.8703 14.643 14.9264 14.5496 14.9641C14.4562 15.0018 14.3562 15.0204 14.2555 15.0186C14.1548 15.0168 14.0554 14.9948 13.9635 14.9538C13.8715 14.9128 13.7887 14.8537 13.72 14.78L10.68 11.74Z"></path></svg>
+    </div>
+
+    <img class="avatar mr-2 flex-shrink-0 js-jump-to-suggestion-avatar d-none" alt="" aria-label="Team" src="" width="28" height="28">
+
+    <div class="jump-to-suggestion-name js-jump-to-suggestion-name flex-auto overflow-hidden text-left no-wrap css-truncate css-truncate-target">
+    </div>
+
+    <div class="border rounded-1 flex-shrink-0 bg-gray px-1 text-gray-light ml-1 f6 d-none js-jump-to-badge-search">
+      <span class="js-jump-to-badge-search-text-default d-none" aria-label="in this repository">
+        In this repository
+      </span>
+      <span class="js-jump-to-badge-search-text-global d-none" aria-label="in all of GitHub">
+        All GitHub
+      </span>
+      <span aria-hidden="true" class="d-inline-block ml-1 v-align-middle">↵</span>
+    </div>
+
+    <div aria-hidden="true" class="border rounded-1 flex-shrink-0 bg-gray px-1 text-gray-light ml-1 f6 d-none d-on-nav-focus js-jump-to-badge-jump">
+      Jump to
+      <span class="d-inline-block ml-1 v-align-middle">↵</span>
+    </div>
+  </a>
+</li>
+
+</ul>
+
+<ul class="d-none js-jump-to-no-results-template-container">
+  <li class="d-flex flex-justify-center flex-items-center f5 d-none js-jump-to-suggestion p-2">
+    <span class="text-gray">No suggested jump to results</span>
+  </li>
+</ul>
+
+<ul id="jump-to-results" role="listbox" class="p-0 m-0 js-navigation-container jump-to-suggestions-results-container js-jump-to-suggestions-results-container">
+  
+
+<li class="d-flex flex-justify-start flex-items-center p-0 f5 navigation-item js-navigation-item js-jump-to-scoped-search d-none" role="option">
+  <a tabindex="-1" class="no-underline d-flex flex-auto flex-items-center jump-to-suggestions-path js-jump-to-suggestion-path js-navigation-open p-2" href="">
+    <div class="jump-to-octicon js-jump-to-octicon flex-shrink-0 mr-2 text-center d-none">
+      <svg height="16" width="16" class="octicon octicon-repo flex-shrink-0 js-jump-to-octicon-repo d-none" title="Repository" aria-label="Repository" viewBox="0 0 16 16" version="1.1" role="img"><path fill-rule="evenodd" clip-rule="evenodd" d="M2 2.5C2 1.83696 2.26339 1.20107 2.73223 0.732233C3.20108 0.263392 3.83696 0 4.5 0L13.25 0C13.4489 0 13.6397 0.0790176 13.7803 0.21967C13.921 0.360322 14 0.551088 14 0.75V13.25C14 13.4489 13.921 13.6397 13.7803 13.7803C13.6397 13.921 13.4489 14 13.25 14H10.75C10.5511 14 10.3603 13.921 10.2197 13.7803C10.079 13.6397 10 13.4489 10 13.25C10 13.0511 10.079 12.8603 10.2197 12.7197C10.3603 12.579 10.5511 12.5 10.75 12.5H12.5V10.5H4.5C4.30308 10.5 4.11056 10.5582 3.94657 10.6672C3.78257 10.7762 3.65442 10.9312 3.57816 11.1128C3.50191 11.2943 3.48096 11.4943 3.51793 11.6878C3.5549 11.8812 3.64816 12.0594 3.786 12.2C3.92524 12.3422 4.0023 12.5338 4.00024 12.7328C3.99818 12.9318 3.91716 13.1218 3.775 13.261C3.63285 13.4002 3.4412 13.4773 3.24222 13.4752C3.04325 13.4732 2.85324 13.3922 2.714 13.25C2.25571 12.7829 1.99929 12.1544 2 11.5V2.5ZM12.5 1.5V9H4.5C4.144 9 3.806 9.074 3.5 9.208V2.5C3.5 2.23478 3.60536 1.98043 3.79289 1.79289C3.98043 1.60536 4.23478 1.5 4.5 1.5H12.5ZM5 12.25V15.5C5 15.5464 5.01293 15.5919 5.03734 15.6314C5.06175 15.6709 5.09667 15.7028 5.1382 15.7236C5.17972 15.7444 5.22621 15.7532 5.27245 15.749C5.31869 15.7448 5.36286 15.7279 5.4 15.7L6.85 14.613C6.89328 14.5805 6.94591 14.563 7 14.563C7.05409 14.563 7.10673 14.5805 7.15 14.613L8.6 15.7C8.63714 15.7279 8.68131 15.7448 8.72755 15.749C8.77379 15.7532 8.82028 15.7444 8.8618 15.7236C8.90333 15.7028 8.93826 15.6709 8.96266 15.6314C8.98707 15.5919 9 15.5464 9 15.5V12.25C9 12.1837 8.97366 12.1201 8.92678 12.0732C8.87989 12.0263 8.81631 12 8.75 12H5.25C5.1837 12 5.12011 12.0263 5.07322 12.0732C5.02634 12.1201 5 12.1837 5 12.25Z"></path></svg>
+      <svg height="16" width="16" class="octicon octicon-project flex-shrink-0 js-jump-to-octicon-project d-none" title="Project" aria-label="Project" viewBox="0 0 16 16" version="1.1" role="img"><path fill-rule="evenodd" clip-rule="evenodd" d="M1.75 0C0.783502 0 0 0.783501 0 1.75V14.25C0 15.2165 0.783501 16 1.75 16H14.25C15.2165 16 16 15.2165 16 14.25V1.75C16 0.783502 15.2165 0 14.25 0H1.75ZM1.5 1.75C1.5 1.61193 1.61193 1.5 1.75 1.5H14.25C14.3881 1.5 14.5 1.61193 14.5 1.75V14.25C14.5 14.3881 14.3881 14.5 14.25 14.5H1.75C1.61193 14.5 1.5 14.3881 1.5 14.25V1.75ZM11.75 3C11.3358 3 11 3.33579 11 3.75V11.25C11 11.6642 11.3358 12 11.75 12C12.1642 12 12.5 11.6642 12.5 11.25V3.75C12.5 3.33579 12.1642 3 11.75 3ZM3.5 3.75C3.5 3.33579 3.83579 3 4.25 3C4.66421 3 5 3.33579 5 3.75V9.25C5 9.66421 4.66421 10 4.25 10C3.83579 10 3.5 9.66421 3.5 9.25V3.75ZM8 3C7.58579 3 7.25 3.33579 7.25 3.75V7.25C7.25 7.66421 7.58579 8 8 8C8.41421 8 8.75 7.66421 8.75 7.25V3.75C8.75 3.33579 8.41421 3 8 3Z"></path></svg>
+      <svg height="16" width="16" class="octicon octicon-search flex-shrink-0 js-jump-to-octicon-search d-none" title="Search" aria-label="Search" viewBox="0 0 16 16" version="1.1" role="img"><path fill-rule="evenodd" clip-rule="evenodd" d="M11.5 7C11.5 7.59094 11.3836 8.17611 11.1574 8.72207C10.9313 9.26804 10.5998 9.76411 10.182 10.182C9.7641 10.5998 9.26803 10.9313 8.72206 11.1575C8.1761 11.3836 7.59094 11.5 6.99999 11.5C6.40904 11.5 5.82388 11.3836 5.27791 11.1575C4.73195 10.9313 4.23587 10.5998 3.81801 10.182C3.40014 9.76411 3.06868 9.26804 2.84253 8.72207C2.61638 8.17611 2.49999 7.59094 2.49999 7C2.49999 5.80652 2.97409 4.66193 3.81801 3.81802C4.66192 2.9741 5.80651 2.5 6.99999 2.5C8.19346 2.5 9.33805 2.9741 10.182 3.81802C11.0259 4.66193 11.5 5.80652 11.5 7ZM10.68 11.74C9.47437 12.676 7.95736 13.1173 6.43779 12.9741C4.91822 12.831 3.51033 12.1141 2.50074 10.9694C1.49114 9.82471 0.95574 8.33829 1.00352 6.81275C1.05131 5.2872 1.67869 3.8372 2.75794 2.75795C3.8372 1.6787 5.28719 1.05132 6.81274 1.00353C8.33829 0.955747 9.8247 1.49115 10.9694 2.50075C12.1141 3.51034 12.831 4.91823 12.9741 6.4378C13.1173 7.95736 12.676 9.47437 11.74 10.68L14.78 13.72C14.8537 13.7887 14.9128 13.8715 14.9538 13.9635C14.9948 14.0555 15.0168 14.1548 15.0186 14.2555C15.0204 14.3562 15.0018 14.4562 14.9641 14.5496C14.9264 14.643 14.8702 14.7278 14.799 14.799C14.7278 14.8703 14.643 14.9264 14.5496 14.9641C14.4562 15.0018 14.3562 15.0204 14.2555 15.0186C14.1548 15.0168 14.0554 14.9948 13.9635 14.9538C13.8715 14.9128 13.7887 14.8537 13.72 14.78L10.68 11.74Z"></path></svg>
+    </div>
+
+    <img class="avatar mr-2 flex-shrink-0 js-jump-to-suggestion-avatar d-none" alt="" aria-label="Team" src="" width="28" height="28">
+
+    <div class="jump-to-suggestion-name js-jump-to-suggestion-name flex-auto overflow-hidden text-left no-wrap css-truncate css-truncate-target">
+    </div>
+
+    <div class="border rounded-1 flex-shrink-0 bg-gray px-1 text-gray-light ml-1 f6 d-none js-jump-to-badge-search">
+      <span class="js-jump-to-badge-search-text-default d-none" aria-label="in this repository">
+        In this repository
+      </span>
+      <span class="js-jump-to-badge-search-text-global d-none" aria-label="in all of GitHub">
+        All GitHub
+      </span>
+      <span aria-hidden="true" class="d-inline-block ml-1 v-align-middle">↵</span>
+    </div>
+
+    <div aria-hidden="true" class="border rounded-1 flex-shrink-0 bg-gray px-1 text-gray-light ml-1 f6 d-none d-on-nav-focus js-jump-to-badge-jump">
+      Jump to
+      <span class="d-inline-block ml-1 v-align-middle">↵</span>
+    </div>
+  </a>
+</li>
+
+  
+
+<li class="d-flex flex-justify-start flex-items-center p-0 f5 navigation-item js-navigation-item js-jump-to-global-search d-none" role="option">
+  <a tabindex="-1" class="no-underline d-flex flex-auto flex-items-center jump-to-suggestions-path js-jump-to-suggestion-path js-navigation-open p-2" href="">
+    <div class="jump-to-octicon js-jump-to-octicon flex-shrink-0 mr-2 text-center d-none">
+      <svg height="16" width="16" class="octicon octicon-repo flex-shrink-0 js-jump-to-octicon-repo d-none" title="Repository" aria-label="Repository" viewBox="0 0 16 16" version="1.1" role="img"><path fill-rule="evenodd" clip-rule="evenodd" d="M2 2.5C2 1.83696 2.26339 1.20107 2.73223 0.732233C3.20108 0.263392 3.83696 0 4.5 0L13.25 0C13.4489 0 13.6397 0.0790176 13.7803 0.21967C13.921 0.360322 14 0.551088 14 0.75V13.25C14 13.4489 13.921 13.6397 13.7803 13.7803C13.6397 13.921 13.4489 14 13.25 14H10.75C10.5511 14 10.3603 13.921 10.2197 13.7803C10.079 13.6397 10 13.4489 10 13.25C10 13.0511 10.079 12.8603 10.2197 12.7197C10.3603 12.579 10.5511 12.5 10.75 12.5H12.5V10.5H4.5C4.30308 10.5 4.11056 10.5582 3.94657 10.6672C3.78257 10.7762 3.65442 10.9312 3.57816 11.1128C3.50191 11.2943 3.48096 11.4943 3.51793 11.6878C3.5549 11.8812 3.64816 12.0594 3.786 12.2C3.92524 12.3422 4.0023 12.5338 4.00024 12.7328C3.99818 12.9318 3.91716 13.1218 3.775 13.261C3.63285 13.4002 3.4412 13.4773 3.24222 13.4752C3.04325 13.4732 2.85324 13.3922 2.714 13.25C2.25571 12.7829 1.99929 12.1544 2 11.5V2.5ZM12.5 1.5V9H4.5C4.144 9 3.806 9.074 3.5 9.208V2.5C3.5 2.23478 3.60536 1.98043 3.79289 1.79289C3.98043 1.60536 4.23478 1.5 4.5 1.5H12.5ZM5 12.25V15.5C5 15.5464 5.01293 15.5919 5.03734 15.6314C5.06175 15.6709 5.09667 15.7028 5.1382 15.7236C5.17972 15.7444 5.22621 15.7532 5.27245 15.749C5.31869 15.7448 5.36286 15.7279 5.4 15.7L6.85 14.613C6.89328 14.5805 6.94591 14.563 7 14.563C7.05409 14.563 7.10673 14.5805 7.15 14.613L8.6 15.7C8.63714 15.7279 8.68131 15.7448 8.72755 15.749C8.77379 15.7532 8.82028 15.7444 8.8618 15.7236C8.90333 15.7028 8.93826 15.6709 8.96266 15.6314C8.98707 15.5919 9 15.5464 9 15.5V12.25C9 12.1837 8.97366 12.1201 8.92678 12.0732C8.87989 12.0263 8.81631 12 8.75 12H5.25C5.1837 12 5.12011 12.0263 5.07322 12.0732C5.02634 12.1201 5 12.1837 5 12.25Z"></path></svg>
+      <svg height="16" width="16" class="octicon octicon-project flex-shrink-0 js-jump-to-octicon-project d-none" title="Project" aria-label="Project" viewBox="0 0 16 16" version="1.1" role="img"><path fill-rule="evenodd" clip-rule="evenodd" d="M1.75 0C0.783502 0 0 0.783501 0 1.75V14.25C0 15.2165 0.783501 16 1.75 16H14.25C15.2165 16 16 15.2165 16 14.25V1.75C16 0.783502 15.2165 0 14.25 0H1.75ZM1.5 1.75C1.5 1.61193 1.61193 1.5 1.75 1.5H14.25C14.3881 1.5 14.5 1.61193 14.5 1.75V14.25C14.5 14.3881 14.3881 14.5 14.25 14.5H1.75C1.61193 14.5 1.5 14.3881 1.5 14.25V1.75ZM11.75 3C11.3358 3 11 3.33579 11 3.75V11.25C11 11.6642 11.3358 12 11.75 12C12.1642 12 12.5 11.6642 12.5 11.25V3.75C12.5 3.33579 12.1642 3 11.75 3ZM3.5 3.75C3.5 3.33579 3.83579 3 4.25 3C4.66421 3 5 3.33579 5 3.75V9.25C5 9.66421 4.66421 10 4.25 10C3.83579 10 3.5 9.66421 3.5 9.25V3.75ZM8 3C7.58579 3 7.25 3.33579 7.25 3.75V7.25C7.25 7.66421 7.58579 8 8 8C8.41421 8 8.75 7.66421 8.75 7.25V3.75C8.75 3.33579 8.41421 3 8 3Z"></path></svg>
+      <svg height="16" width="16" class="octicon octicon-search flex-shrink-0 js-jump-to-octicon-search d-none" title="Search" aria-label="Search" viewBox="0 0 16 16" version="1.1" role="img"><path fill-rule="evenodd" clip-rule="evenodd" d="M11.5 7C11.5 7.59094 11.3836 8.17611 11.1574 8.72207C10.9313 9.26804 10.5998 9.76411 10.182 10.182C9.7641 10.5998 9.26803 10.9313 8.72206 11.1575C8.1761 11.3836 7.59094 11.5 6.99999 11.5C6.40904 11.5 5.82388 11.3836 5.27791 11.1575C4.73195 10.9313 4.23587 10.5998 3.81801 10.182C3.40014 9.76411 3.06868 9.26804 2.84253 8.72207C2.61638 8.17611 2.49999 7.59094 2.49999 7C2.49999 5.80652 2.97409 4.66193 3.81801 3.81802C4.66192 2.9741 5.80651 2.5 6.99999 2.5C8.19346 2.5 9.33805 2.9741 10.182 3.81802C11.0259 4.66193 11.5 5.80652 11.5 7ZM10.68 11.74C9.47437 12.676 7.95736 13.1173 6.43779 12.9741C4.91822 12.831 3.51033 12.1141 2.50074 10.9694C1.49114 9.82471 0.95574 8.33829 1.00352 6.81275C1.05131 5.2872 1.67869 3.8372 2.75794 2.75795C3.8372 1.6787 5.28719 1.05132 6.81274 1.00353C8.33829 0.955747 9.8247 1.49115 10.9694 2.50075C12.1141 3.51034 12.831 4.91823 12.9741 6.4378C13.1173 7.95736 12.676 9.47437 11.74 10.68L14.78 13.72C14.8537 13.7887 14.9128 13.8715 14.9538 13.9635C14.9948 14.0555 15.0168 14.1548 15.0186 14.2555C15.0204 14.3562 15.0018 14.4562 14.9641 14.5496C14.9264 14.643 14.8702 14.7278 14.799 14.799C14.7278 14.8703 14.643 14.9264 14.5496 14.9641C14.4562 15.0018 14.3562 15.0204 14.2555 15.0186C14.1548 15.0168 14.0554 14.9948 13.9635 14.9538C13.8715 14.9128 13.7887 14.8537 13.72 14.78L10.68 11.74Z"></path></svg>
+    </div>
+
+    <img class="avatar mr-2 flex-shrink-0 js-jump-to-suggestion-avatar d-none" alt="" aria-label="Team" src="" width="28" height="28">
+
+    <div class="jump-to-suggestion-name js-jump-to-suggestion-name flex-auto overflow-hidden text-left no-wrap css-truncate css-truncate-target">
+    </div>
+
+    <div class="border rounded-1 flex-shrink-0 bg-gray px-1 text-gray-light ml-1 f6 d-none js-jump-to-badge-search">
+      <span class="js-jump-to-badge-search-text-default d-none" aria-label="in this repository">
+        In this repository
+      </span>
+      <span class="js-jump-to-badge-search-text-global d-none" aria-label="in all of GitHub">
+        All GitHub
+      </span>
+      <span aria-hidden="true" class="d-inline-block ml-1 v-align-middle">↵</span>
+    </div>
+
+    <div aria-hidden="true" class="border rounded-1 flex-shrink-0 bg-gray px-1 text-gray-light ml-1 f6 d-none d-on-nav-focus js-jump-to-badge-jump">
+      Jump to
+      <span class="d-inline-block ml-1 v-align-middle">↵</span>
+    </div>
+  </a>
+</li>
+
+
+    <li class="d-flex flex-justify-center flex-items-center p-0 f5 js-jump-to-suggestion">
+      <img src="https://github.githubassets.com/images/spinners/octocat-spinner-128.gif" alt="Octocat Spinner Icon" class="m-2" width="28">
+    </li>
+</ul>
+
+            </div>
+      </label>
+</form>  </div>
+</div>
+
+
+    <nav class="d-flex flex-column flex-lg-row flex-self-stretch flex-lg-self-auto" aria-label="Global">
+    <a class="Header-link py-lg-3 d-block d-lg-none py-2 border-top border-lg-top-0 border-white-fade-15" data-ga-click="Header, click, Nav menu - item:dashboard:user" aria-label="Dashboard" href="/dashboard">
+      Dashboard
+</a>
+  <a class="js-selected-navigation-item Header-link py-lg-3  mr-0 mr-lg-3 py-2 border-top border-lg-top-0 border-white-fade-15" data-hotkey="g p" data-ga-click="Header, click, Nav menu - item:pulls context:user" aria-label="Pull requests you created" data-selected-links="/pulls /pulls/assigned /pulls/mentioned /pulls" href="/pulls">
+    Pull requests
+</a>
+  <a class="js-selected-navigation-item Header-link py-lg-3  mr-0 mr-lg-3 py-2 border-top border-lg-top-0 border-white-fade-15" data-hotkey="g i" data-ga-click="Header, click, Nav menu - item:issues context:user" aria-label="Issues you created" data-selected-links="/issues /issues/assigned /issues/mentioned /issues" href="/issues">
+    Issues
+</a>
+
+    <div class="mr-0 mr-lg-3 py-2 py-lg-0 border-top border-lg-top-0 border-white-fade-15">
+      <a class="js-selected-navigation-item Header-link py-lg-3 d-inline-block" data-ga-click="Header, click, Nav menu - item:marketplace context:user" data-octo-click="marketplace_click" data-octo-dimensions="location:nav_bar" data-selected-links=" /marketplace" href="/marketplace">
+        Marketplace
+</a>      
+
+    </div>
+
+  <a class="js-selected-navigation-item Header-link py-lg-3  mr-0 mr-lg-3 py-2 border-top border-lg-top-0 border-white-fade-15" data-ga-click="Header, click, Nav menu - item:explore" data-selected-links="/explore /trending /trending/developers /integrations /integrations/feature/code /integrations/feature/collaborate /integrations/feature/ship showcases showcases_search showcases_landing /explore" href="/explore">
+    Explore
+</a>
+
+
+    <a class="Header-link d-block d-lg-none mr-0 mr-lg-3 py-2 py-lg-3 border-top border-lg-top-0 border-white-fade-15" href="/gmbrandt">
+      <img class="avatar avatar-user" src="https://avatars1.githubusercontent.com/u/38594712?s=40&amp;v=4" width="20" height="20" alt="@gmbrandt" />
+      gmbrandt
+</a>
+    <!-- '"` --><!-- </textarea></xmp> --></option></form><form action="/logout" accept-charset="UTF-8" method="post"><input type="hidden" name="authenticity_token" value="2gomnHi6cvjBF7NxrtEhCnLf9pLnUb5gMWnArisv1YPvPm9jLhN+oIPkDKgHxgairq3a84vg2JFVaiYb18o+dg==" />
+      <button type="submit" class="Header-link mr-0 mr-lg-3 py-2 py-lg-3 border-top border-lg-top-0 border-white-fade-15 d-lg-none btn-link d-block width-full text-left" data-ga-click="Header, sign out, icon:logout" style="padding-left: 2px;">
+        <svg class="octicon octicon-sign-out v-align-middle" viewBox="0 0 16 16" version="1.1" width="16" height="16" aria-hidden="true"><path fill-rule="evenodd" clip-rule="evenodd" d="M2 2.75C2 1.7835 2.7835 1 3.75 1H6.25C6.66421 1 7 1.33579 7 1.75C7 2.16421 6.66421 2.5 6.25 2.5H3.75C3.61193 2.5 3.5 2.61193 3.5 2.75V13.25C3.5 13.3881 3.61193 13.5 3.75 13.5H6.25C6.66421 13.5 7 13.8358 7 14.25C7 14.6642 6.66421 15 6.25 15H3.75C2.7835 15 2 14.2165 2 13.25V2.75ZM12.4393 7.25L6.75002 7.25C6.33581 7.25 6.00002 7.58579 6.00002 8C6.00002 8.41422 6.33581 8.75 6.75002 8.75L12.4393 8.75L10.4697 10.7197C10.1768 11.0126 10.1768 11.4874 10.4697 11.7803C10.7626 12.0732 11.2374 12.0732 11.5303 11.7803L14.7803 8.53033C15.0732 8.23744 15.0732 7.76256 14.7803 7.46967L11.5303 4.21967C11.2374 3.92678 10.7626 3.92678 10.4697 4.21967C10.1768 4.51256 10.1768 4.98744 10.4697 5.28033L12.4393 7.25Z"></path></svg>
+        Sign out
+      </button>
+</form></nav>
+
+  </div>
+
+  <div class="Header-item Header-item--full flex-justify-center d-lg-none position-relative">
+    <div class="css-truncate css-truncate-target width-fit position-absolute left-0 right-0 text-center">
+                <svg class="octicon octicon-repo" viewBox="0 0 16 16" version="1.1" width="16" height="16" aria-hidden="true"><path fill-rule="evenodd" clip-rule="evenodd" d="M2 2.5C2 1.83696 2.26339 1.20107 2.73223 0.732233C3.20108 0.263392 3.83696 0 4.5 0L13.25 0C13.4489 0 13.6397 0.0790176 13.7803 0.21967C13.921 0.360322 14 0.551088 14 0.75V13.25C14 13.4489 13.921 13.6397 13.7803 13.7803C13.6397 13.921 13.4489 14 13.25 14H10.75C10.5511 14 10.3603 13.921 10.2197 13.7803C10.079 13.6397 10 13.4489 10 13.25C10 13.0511 10.079 12.8603 10.2197 12.7197C10.3603 12.579 10.5511 12.5 10.75 12.5H12.5V10.5H4.5C4.30308 10.5 4.11056 10.5582 3.94657 10.6672C3.78257 10.7762 3.65442 10.9312 3.57816 11.1128C3.50191 11.2943 3.48096 11.4943 3.51793 11.6878C3.5549 11.8812 3.64816 12.0594 3.786 12.2C3.92524 12.3422 4.0023 12.5338 4.00024 12.7328C3.99818 12.9318 3.91716 13.1218 3.775 13.261C3.63285 13.4002 3.4412 13.4773 3.24222 13.4752C3.04325 13.4732 2.85324 13.3922 2.714 13.25C2.25571 12.7829 1.99929 12.1544 2 11.5V2.5ZM12.5 1.5V9H4.5C4.144 9 3.806 9.074 3.5 9.208V2.5C3.5 2.23478 3.60536 1.98043 3.79289 1.79289C3.98043 1.60536 4.23478 1.5 4.5 1.5H12.5ZM5 12.25V15.5C5 15.5464 5.01293 15.5919 5.03734 15.6314C5.06175 15.6709 5.09667 15.7028 5.1382 15.7236C5.17972 15.7444 5.22621 15.7532 5.27245 15.749C5.31869 15.7448 5.36286 15.7279 5.4 15.7L6.85 14.613C6.89328 14.5805 6.94591 14.563 7 14.563C7.05409 14.563 7.10673 14.5805 7.15 14.613L8.6 15.7C8.63714 15.7279 8.68131 15.7448 8.72755 15.749C8.77379 15.7532 8.82028 15.7444 8.8618 15.7236C8.90333 15.7028 8.93826 15.6709 8.96266 15.6314C8.98707 15.5919 9 15.5464 9 15.5V12.25C9 12.1837 8.97366 12.1201 8.92678 12.0732C8.87989 12.0263 8.81631 12 8.75 12H5.25C5.1837 12 5.12011 12.0263 5.07322 12.0732C5.02634 12.1201 5 12.1837 5 12.25Z"></path></svg>
+    <a class="Header-link" href="/LCOGT">LCOGT</a>
+    /
+    <a class="Header-link" href="/LCOGT/banzai-nres">banzai-nres</a>
+
+</div>
+  </div>
+
+  <div class="Header-item mr-0 mr-lg-3 flex-order-1 flex-lg-order-none">
+    
+    <a aria-label="You have no unread notifications" class="Header-link notification-indicator position-relative tooltipped tooltipped-sw js-socket-channel js-notification-indicator" data-hotkey="g n" data-ga-click="Header, go to notifications, icon:read" data-channel="notification-changed:38594712" href="/notifications">
+        <span class="js-indicator-modifier mail-status "></span>
+        <svg class="octicon octicon-bell" viewBox="0 0 16 16" version="1.1" width="16" height="16" aria-hidden="true"><path d="M8 16C9.02008 16 9.86178 15.2363 9.98459 14.2495C10.0016 14.1125 9.88807 14 9.75 14H6.25C6.11193 14 5.99836 14.1125 6.01541 14.2495C6.13822 15.2363 6.97992 16 8 16Z"></path>
+  <path fill-rule="evenodd" clip-rule="evenodd" d="M8 1.5C6.067 1.5 4.5 3.067 4.5 5V7.94722C4.5 8.29272 4.39773 8.63048 4.20609 8.91795L2.50295 11.4726C2.50103 11.4755 2.5 11.4789 2.5 11.4824C2.5 11.4862 2.50063 11.488 2.50107 11.489C2.50174 11.4906 2.50302 11.4927 2.50515 11.4948C2.50729 11.497 2.50941 11.4983 2.51097 11.4989C2.51204 11.4994 2.51378 11.5 2.51759 11.5H13.4824C13.4862 11.5 13.488 11.4994 13.489 11.4989C13.4906 11.4983 13.4927 11.497 13.4948 11.4948C13.497 11.4927 13.4983 11.4906 13.4989 11.489C13.4994 11.488 13.5 11.4862 13.5 11.4824C13.5 11.4789 13.499 11.4755 13.497 11.4726L11.7939 8.91795C11.6023 8.63048 11.5 8.29272 11.5 7.94722V5C11.5 3.067 9.933 1.5 8 1.5ZM3 5C3 2.23858 5.23858 0 8 0C10.7614 0 13 2.23858 13 5V7.94722C13 7.99658 13.0146 8.04483 13.042 8.0859L14.7451 10.6406C14.9113 10.8899 15 11.1828 15 11.4824C15 12.3206 14.3206 13 13.4824 13H2.51759C1.67945 13 1 12.3206 1 11.4824C1 11.1828 1.08868 10.8899 1.25488 10.6406L2.95801 8.0859C2.98539 8.04483 3 7.99658 3 7.94722V5Z"></path></svg>
+</a>
+  </div>
+
+
+  <div class="Header-item position-relative d-none d-lg-flex">
+    <details class="details-overlay details-reset">
+  <summary class="Header-link"
+      aria-label="Create new…"
+      data-ga-click="Header, create new, icon:add">
+    <svg class="octicon octicon-plus" viewBox="0 0 16 16" version="1.1" width="16" height="16" aria-hidden="true"><path fill-rule="evenodd" clip-rule="evenodd" d="M8 2C8.41421 2 8.75 2.33579 8.75 2.75V7.25H13.25C13.6642 7.25 14 7.58579 14 8C14 8.41421 13.6642 8.75 13.25 8.75H8.75V13.25C8.75 13.6642 8.41421 14 8 14C7.58579 14 7.25 13.6642 7.25 13.25V8.75H2.75C2.33579 8.75 2 8.41421 2 8C2 7.58579 2.33579 7.25 2.75 7.25H7.25V2.75C7.25 2.33579 7.58579 2 8 2Z"></path></svg> <span class="dropdown-caret"></span>
+  </summary>
+  <details-menu class="dropdown-menu dropdown-menu-sw mt-n2">
+    
+<a role="menuitem" class="dropdown-item" href="/new" data-ga-click="Header, create new repository">
+  New repository
+</a>
+
+  <a role="menuitem" class="dropdown-item" href="/new/import" data-ga-click="Header, import a repository">
+    Import repository
+  </a>
+
+<a role="menuitem" class="dropdown-item" href="https://gist.github.com/" data-ga-click="Header, create new gist">
+  New gist
+</a>
+
+  <a role="menuitem" class="dropdown-item" href="/organizations/new" data-ga-click="Header, create new organization">
+    New organization
+  </a>
+
+
+  <div role="none" class="dropdown-divider"></div>
+  <div class="dropdown-header">
+    <span title="LCOGT/banzai-nres">This repository</span>
+  </div>
+    <a role="menuitem" class="dropdown-item" href="/LCOGT/banzai-nres/issues/new/choose" data-ga-click="Header, create new issue" data-skip-pjax>
+      New issue
+    </a>
+
+
+  </details-menu>
+</details>
+
+  </div>
+
+  <div class="Header-item position-relative mr-0 d-none d-lg-flex">
+    
+  <details class="details-overlay details-reset js-feature-preview-indicator-container" data-feature-preview-indicator-src="/users/gmbrandt/feature_preview/indicator_check">
+
+  <summary class="Header-link"
+    aria-label="View profile and more"
+    data-ga-click="Header, show menu, icon:avatar">
+    <img
+  alt="@gmbrandt"
+  width="20"
+  height="20"
+  src="https://avatars2.githubusercontent.com/u/38594712?s=60&amp;v=4"
+  class="avatar avatar-user " />
+
+      <span class="feature-preview-indicator js-feature-preview-indicator" style="top: 10px;" hidden></span>
+    <span class="dropdown-caret"></span>
+  </summary>
+  <details-menu class="dropdown-menu dropdown-menu-sw mt-n2" style="width: 180px">
+    <div class="header-nav-current-user css-truncate"><a role="menuitem" class="no-underline user-profile-link px-3 pt-2 pb-2 mb-n2 mt-n1 d-block" href="/gmbrandt" data-ga-click="Header, go to profile, text:Signed in as">Signed in as <strong class="css-truncate-target">gmbrandt</strong></a></div>
+    <div role="none" class="dropdown-divider"></div>
+
+      <div class="pl-3 pr-3 f6 user-status-container js-user-status-context pb-1" data-url="/users/status?compact=1&amp;link_mentions=0&amp;truncate=1">
+        
+<div class="js-user-status-container
+    user-status-compact rounded-1 px-2 py-1 mt-2
+    border
+  " data-team-hovercards-enabled>
+  <details class="js-user-status-details details-reset details-overlay details-overlay-dark">
+    <summary class="btn-link btn-block link-gray no-underline js-toggle-user-status-edit toggle-user-status-edit "
+      role="menuitem" data-hydro-click="{&quot;event_type&quot;:&quot;user_profile.click&quot;,&quot;payload&quot;:{&quot;profile_user_id&quot;:3358238,&quot;target&quot;:&quot;EDIT_USER_STATUS&quot;,&quot;user_id&quot;:38594712,&quot;originating_url&quot;:&quot;https://github.com/LCOGT/banzai-nres/blob/feature/line_list_in_pkg_data/ExampleReduction.ipynb&quot;}}" data-hydro-click-hmac="f954a87b7d23e4d11c7a5b5f2a7f4f82f4d4eeda92910e4a0c32d9eb86b141b3">
+      <div class="d-flex">
+        <div class="f6 lh-condensed user-status-header
+          d-inline-block v-align-middle
+            user-status-emoji-only-header circle
+            pr-2
+"
+            style="max-width: 29px"
+          >
+          <div class="user-status-emoji-container flex-shrink-0 mr-1 mt-1 lh-condensed-ultra v-align-bottom" style="">
+            <svg class="octicon octicon-smiley" viewBox="0 0 16 16" version="1.1" width="16" height="16" aria-hidden="true"><path fill-rule="evenodd" clip-rule="evenodd" d="M1.5 8C1.5 6.27609 2.18482 4.62279 3.40381 3.40381C4.62279 2.18482 6.27609 1.5 8 1.5C9.72391 1.5 11.3772 2.18482 12.5962 3.40381C13.8152 4.62279 14.5 6.27609 14.5 8C14.5 9.72391 13.8152 11.3772 12.5962 12.5962C11.3772 13.8152 9.72391 14.5 8 14.5C6.27609 14.5 4.62279 13.8152 3.40381 12.5962C2.18482 11.3772 1.5 9.72391 1.5 8ZM8 0C5.87827 0 3.84344 0.842855 2.34315 2.34315C0.842855 3.84344 0 5.87827 0 8C0 10.1217 0.842855 12.1566 2.34315 13.6569C3.84344 15.1571 5.87827 16 8 16C10.1217 16 12.1566 15.1571 13.6569 13.6569C15.1571 12.1566 16 10.1217 16 8C16 5.87827 15.1571 3.84344 13.6569 2.34315C12.1566 0.842855 10.1217 0 8 0V0ZM5 8C5.26522 8 5.51957 7.89464 5.70711 7.70711C5.89464 7.51957 6 7.26522 6 7C6 6.73478 5.89464 6.48043 5.70711 6.29289C5.51957 6.10536 5.26522 6 5 6C4.73478 6 4.48043 6.10536 4.29289 6.29289C4.10536 6.48043 4 6.73478 4 7C4 7.26522 4.10536 7.51957 4.29289 7.70711C4.48043 7.89464 4.73478 8 5 8ZM12 7C12 7.26522 11.8946 7.51957 11.7071 7.70711C11.5196 7.89464 11.2652 8 11 8C10.7348 8 10.4804 7.89464 10.2929 7.70711C10.1054 7.51957 10 7.26522 10 7C10 6.73478 10.1054 6.48043 10.2929 6.29289C10.4804 6.10536 10.7348 6 11 6C11.2652 6 11.5196 6.10536 11.7071 6.29289C11.8946 6.48043 12 6.73478 12 7ZM5.32 9.636C5.48134 9.52303 5.68064 9.47806 5.87486 9.51081C6.06908 9.54355 6.24262 9.65138 6.358 9.811L6.365 9.82C6.46785 9.93795 6.58549 10.0421 6.715 10.13C6.979 10.308 7.398 10.5 8 10.5C8.602 10.5 9.02 10.308 9.285 10.129C9.41451 10.0411 9.53215 9.93695 9.635 9.819L9.642 9.811C9.75737 9.64895 9.93239 9.53937 10.1285 9.50637C10.3247 9.47336 10.526 9.51963 10.688 9.635C10.85 9.75037 10.9596 9.92539 10.9926 10.1215C11.0256 10.3177 10.9794 10.519 10.864 10.681L10.25 10.25C10.864 10.68 10.864 10.681 10.863 10.681V10.682L10.862 10.684L10.86 10.687L10.855 10.694L10.841 10.713C10.7848 10.7883 10.7233 10.8594 10.657 10.926C10.4963 11.0924 10.3187 11.2415 10.127 11.371C9.49722 11.7894 8.75607 12.0086 8 12C7.054 12 6.348 11.692 5.874 11.37C5.62319 11.2003 5.39676 10.9971 5.201 10.766C5.1867 10.7486 5.1727 10.7309 5.159 10.713L5.145 10.693L5.14 10.687L5.138 10.684V10.682H5.137L5.75 10.25L5.136 10.68C5.02196 10.5172 4.97718 10.3159 5.01149 10.1201C5.04581 9.92439 5.1564 9.75027 5.319 9.636H5.32Z"></path></svg>
+          </div>
+        </div>
+        <div class="
+          d-inline-block v-align-middle
+          
+          
+           css-truncate css-truncate-target 
+           user-status-message-wrapper f6"
+           style="line-height: 20px;" >
+          <div class="d-inline-block text-gray-dark v-align-text-top text-left">
+              <span class="text-gray ml-2">Set status</span>
+          </div>
+        </div>
+      </div>
+    </summary>
+    <details-dialog class="details-dialog rounded-1 anim-fade-in fast Box Box--overlay" role="dialog" tabindex="-1">
+      <!-- '"` --><!-- </textarea></xmp> --></option></form><form class="position-relative flex-auto js-user-status-form" action="/users/status?compact=1&amp;link_mentions=0&amp;truncate=1" accept-charset="UTF-8" method="post"><input type="hidden" name="_method" value="put" /><input type="hidden" name="authenticity_token" value="N95t3pK8AqAeCKumMdlUkDljdD4h5hX5G8yX/lnY7/RPp2Ine9AB/PQlvPzG1dol7hKJE0S6V+xZSWKKO/ks7w==" />
+        <div class="Box-header bg-gray border-bottom p-3">
+          <button class="Box-btn-octicon js-toggle-user-status-edit btn-octicon float-right" type="reset" aria-label="Close dialog" data-close-dialog>
+            <svg class="octicon octicon-x" viewBox="0 0 16 16" version="1.1" width="16" height="16" aria-hidden="true"><path fill-rule="evenodd" clip-rule="evenodd" d="M3.72 3.72C3.86062 3.57955 4.05125 3.50066 4.25 3.50066C4.44875 3.50066 4.63937 3.57955 4.78 3.72L8 6.94L11.22 3.72C11.2887 3.64631 11.3715 3.58721 11.4635 3.54622C11.5555 3.50523 11.6548 3.48319 11.7555 3.48141C11.8562 3.47963 11.9562 3.49816 12.0496 3.53588C12.143 3.5736 12.2278 3.62974 12.299 3.70096C12.3703 3.77218 12.4264 3.85702 12.4641 3.9504C12.5018 4.04379 12.5204 4.14382 12.5186 4.24452C12.5168 4.34523 12.4948 4.44454 12.4538 4.53654C12.4128 4.62854 12.3537 4.71134 12.28 4.78L9.06 8L12.28 11.22C12.3537 11.2887 12.4128 11.3715 12.4538 11.4635C12.4948 11.5555 12.5168 11.6548 12.5186 11.7555C12.5204 11.8562 12.5018 11.9562 12.4641 12.0496C12.4264 12.143 12.3703 12.2278 12.299 12.299C12.2278 12.3703 12.143 12.4264 12.0496 12.4641C11.9562 12.5018 11.8562 12.5204 11.7555 12.5186C11.6548 12.5168 11.5555 12.4948 11.4635 12.4538C11.3715 12.4128 11.2887 12.3537 11.22 12.28L8 9.06L4.78 12.28C4.63782 12.4125 4.44977 12.4846 4.25547 12.4812C4.06117 12.4777 3.87579 12.399 3.73837 12.2616C3.60096 12.1242 3.52225 11.9388 3.51882 11.7445C3.51539 11.5502 3.58752 11.3622 3.72 11.22L6.94 8L3.72 4.78C3.57955 4.63938 3.50066 4.44875 3.50066 4.25C3.50066 4.05125 3.57955 3.86063 3.72 3.72Z"></path></svg>
+          </button>
+          <h3 class="Box-title f5 text-bold text-gray-dark">Edit status</h3>
+        </div>
+        <input type="hidden" name="emoji" class="js-user-status-emoji-field" value="">
+        <input type="hidden" name="organization_id" class="js-user-status-org-id-field" value="">
+        <div class="px-3 py-2 text-gray-dark">
+          <div class="js-characters-remaining-container position-relative mt-2">
+            <div class="input-group d-table form-group my-0 js-user-status-form-group">
+              <span class="input-group-button d-table-cell v-align-middle" style="width: 1%">
+                <button type="button" aria-label="Choose an emoji" class="btn-outline btn js-toggle-user-status-emoji-picker btn-open-emoji-picker p-0">
+                  <span class="js-user-status-original-emoji" hidden></span>
+                  <span class="js-user-status-custom-emoji"></span>
+                  <span class="js-user-status-no-emoji-icon" >
+                    <svg class="octicon octicon-smiley" viewBox="0 0 16 16" version="1.1" width="16" height="16" aria-hidden="true"><path fill-rule="evenodd" clip-rule="evenodd" d="M1.5 8C1.5 6.27609 2.18482 4.62279 3.40381 3.40381C4.62279 2.18482 6.27609 1.5 8 1.5C9.72391 1.5 11.3772 2.18482 12.5962 3.40381C13.8152 4.62279 14.5 6.27609 14.5 8C14.5 9.72391 13.8152 11.3772 12.5962 12.5962C11.3772 13.8152 9.72391 14.5 8 14.5C6.27609 14.5 4.62279 13.8152 3.40381 12.5962C2.18482 11.3772 1.5 9.72391 1.5 8ZM8 0C5.87827 0 3.84344 0.842855 2.34315 2.34315C0.842855 3.84344 0 5.87827 0 8C0 10.1217 0.842855 12.1566 2.34315 13.6569C3.84344 15.1571 5.87827 16 8 16C10.1217 16 12.1566 15.1571 13.6569 13.6569C15.1571 12.1566 16 10.1217 16 8C16 5.87827 15.1571 3.84344 13.6569 2.34315C12.1566 0.842855 10.1217 0 8 0V0ZM5 8C5.26522 8 5.51957 7.89464 5.70711 7.70711C5.89464 7.51957 6 7.26522 6 7C6 6.73478 5.89464 6.48043 5.70711 6.29289C5.51957 6.10536 5.26522 6 5 6C4.73478 6 4.48043 6.10536 4.29289 6.29289C4.10536 6.48043 4 6.73478 4 7C4 7.26522 4.10536 7.51957 4.29289 7.70711C4.48043 7.89464 4.73478 8 5 8ZM12 7C12 7.26522 11.8946 7.51957 11.7071 7.70711C11.5196 7.89464 11.2652 8 11 8C10.7348 8 10.4804 7.89464 10.2929 7.70711C10.1054 7.51957 10 7.26522 10 7C10 6.73478 10.1054 6.48043 10.2929 6.29289C10.4804 6.10536 10.7348 6 11 6C11.2652 6 11.5196 6.10536 11.7071 6.29289C11.8946 6.48043 12 6.73478 12 7ZM5.32 9.636C5.48134 9.52303 5.68064 9.47806 5.87486 9.51081C6.06908 9.54355 6.24262 9.65138 6.358 9.811L6.365 9.82C6.46785 9.93795 6.58549 10.0421 6.715 10.13C6.979 10.308 7.398 10.5 8 10.5C8.602 10.5 9.02 10.308 9.285 10.129C9.41451 10.0411 9.53215 9.93695 9.635 9.819L9.642 9.811C9.75737 9.64895 9.93239 9.53937 10.1285 9.50637C10.3247 9.47336 10.526 9.51963 10.688 9.635C10.85 9.75037 10.9596 9.92539 10.9926 10.1215C11.0256 10.3177 10.9794 10.519 10.864 10.681L10.25 10.25C10.864 10.68 10.864 10.681 10.863 10.681V10.682L10.862 10.684L10.86 10.687L10.855 10.694L10.841 10.713C10.7848 10.7883 10.7233 10.8594 10.657 10.926C10.4963 11.0924 10.3187 11.2415 10.127 11.371C9.49722 11.7894 8.75607 12.0086 8 12C7.054 12 6.348 11.692 5.874 11.37C5.62319 11.2003 5.39676 10.9971 5.201 10.766C5.1867 10.7486 5.1727 10.7309 5.159 10.713L5.145 10.693L5.14 10.687L5.138 10.684V10.682H5.137L5.75 10.25L5.136 10.68C5.02196 10.5172 4.97718 10.3159 5.01149 10.1201C5.04581 9.92439 5.1564 9.75027 5.319 9.636H5.32Z"></path></svg>
+                  </span>
+                </button>
+              </span>
+              <text-expander keys=": @" data-mention-url="/autocomplete/user-suggestions" data-emoji-url="/autocomplete/emoji">
+                <input
+                  type="text"
+                  autocomplete="off"
+                  data-no-org-url="/autocomplete/user-suggestions"
+                  data-org-url="/suggestions?mention_suggester=1"
+                  data-maxlength="80"
+                  class="d-table-cell width-full form-control js-user-status-message-field js-characters-remaining-field"
+                  placeholder="What's happening?"
+                  name="message"
+                  value=""
+                  aria-label="What is your current status?">
+              </text-expander>
+              <div class="error">Could not update your status, please try again.</div>
+            </div>
+            <div style="margin-left: 53px" class="my-1 text-small label-characters-remaining js-characters-remaining" data-suffix="remaining" hidden>
+              80 remaining
+            </div>
+          </div>
+          <include-fragment class="js-user-status-emoji-picker" data-url="/users/status/emoji"></include-fragment>
+          <div class="overflow-auto ml-n3 mr-n3 px-3 border-bottom" style="max-height: 33vh">
+            <div class="user-status-suggestions js-user-status-suggestions collapsed overflow-hidden">
+              <h4 class="f6 text-normal my-3">Suggestions:</h4>
+              <div class="mx-3 mt-2 clearfix">
+                  <div class="float-left col-6">
+                      <button type="button" value=":palm_tree:" class="d-flex flex-items-baseline flex-items-stretch lh-condensed f6 btn-link link-gray no-underline js-predefined-user-status mb-1">
+                        <div class="emoji-status-width mr-2 v-align-middle js-predefined-user-status-emoji">
+                          <g-emoji alias="palm_tree" fallback-src="https://github.githubassets.com/images/icons/emoji/unicode/1f334.png">🌴</g-emoji>
+                        </div>
+                        <div class="d-flex flex-items-center no-underline js-predefined-user-status-message ws-normal text-left" style="border-left: 1px solid transparent">
+                          On vacation
+                        </div>
+                      </button>
+                      <button type="button" value=":face_with_thermometer:" class="d-flex flex-items-baseline flex-items-stretch lh-condensed f6 btn-link link-gray no-underline js-predefined-user-status mb-1">
+                        <div class="emoji-status-width mr-2 v-align-middle js-predefined-user-status-emoji">
+                          <g-emoji alias="face_with_thermometer" fallback-src="https://github.githubassets.com/images/icons/emoji/unicode/1f912.png">🤒</g-emoji>
+                        </div>
+                        <div class="d-flex flex-items-center no-underline js-predefined-user-status-message ws-normal text-left" style="border-left: 1px solid transparent">
+                          Out sick
+                        </div>
+                      </button>
+                  </div>
+                  <div class="float-left col-6">
+                      <button type="button" value=":house:" class="d-flex flex-items-baseline flex-items-stretch lh-condensed f6 btn-link link-gray no-underline js-predefined-user-status mb-1">
+                        <div class="emoji-status-width mr-2 v-align-middle js-predefined-user-status-emoji">
+                          <g-emoji alias="house" fallback-src="https://github.githubassets.com/images/icons/emoji/unicode/1f3e0.png">🏠</g-emoji>
+                        </div>
+                        <div class="d-flex flex-items-center no-underline js-predefined-user-status-message ws-normal text-left" style="border-left: 1px solid transparent">
+                          Working from home
+                        </div>
+                      </button>
+                      <button type="button" value=":dart:" class="d-flex flex-items-baseline flex-items-stretch lh-condensed f6 btn-link link-gray no-underline js-predefined-user-status mb-1">
+                        <div class="emoji-status-width mr-2 v-align-middle js-predefined-user-status-emoji">
+                          <g-emoji alias="dart" fallback-src="https://github.githubassets.com/images/icons/emoji/unicode/1f3af.png">🎯</g-emoji>
+                        </div>
+                        <div class="d-flex flex-items-center no-underline js-predefined-user-status-message ws-normal text-left" style="border-left: 1px solid transparent">
+                          Focusing
+                        </div>
+                      </button>
+                  </div>
+              </div>
+            </div>
+            <div class="user-status-limited-availability-container">
+              <div class="form-checkbox my-0">
+                <input type="checkbox" name="limited_availability" value="1" class="js-user-status-limited-availability-checkbox" data-default-message="I may be slow to respond." aria-describedby="limited-availability-help-text-truncate-true-compact-true" id="limited-availability-truncate-true-compact-true">
+                <label class="d-block f5 text-gray-dark mb-1" for="limited-availability-truncate-true-compact-true">
+                  Busy
+                </label>
+                <p class="note" id="limited-availability-help-text-truncate-true-compact-true">
+                  When others mention you, assign you, or request your review,
+                  GitHub will let them know that you have limited availability.
+                </p>
+              </div>
+            </div>
+          </div>
+          <div class="d-inline-block f5 mr-2 pt-3 pb-2" >
+  <div class="d-inline-block mr-1">
+    Clear status
+  </div>
+
+  <details class="js-user-status-expire-drop-down f6 dropdown details-reset details-overlay d-inline-block mr-2">
+    <summary class="f5 btn-link link-gray-dark border px-2 py-1 rounded-1" aria-haspopup="true">
+      <div class="js-user-status-expiration-interval-selected d-inline-block v-align-baseline">
+        Never
+      </div>
+      <div class="dropdown-caret"></div>
+    </summary>
+
+    <ul class="dropdown-menu dropdown-menu-se pl-0 overflow-auto" style="width: 220px; max-height: 15.5em">
+      <li>
+        <button type="button" class="btn-link dropdown-item js-user-status-expire-button ws-normal" title="Never">
+          <span class="d-inline-block text-bold mb-1">Never</span>
+          <div class="f6 lh-condensed">Keep this status until you clear your status or edit your status.</div>
+        </button>
+      </li>
+      <li class="dropdown-divider" role="none"></li>
+        <li>
+          <button type="button" class="btn-link dropdown-item ws-normal js-user-status-expire-button" title="in 30 minutes" value="2020-06-01T11:42:43-07:00">
+            in 30 minutes
+          </button>
+        </li>
+        <li>
+          <button type="button" class="btn-link dropdown-item ws-normal js-user-status-expire-button" title="in 1 hour" value="2020-06-01T12:12:43-07:00">
+            in 1 hour
+          </button>
+        </li>
+        <li>
+          <button type="button" class="btn-link dropdown-item ws-normal js-user-status-expire-button" title="in 4 hours" value="2020-06-01T15:12:43-07:00">
+            in 4 hours
+          </button>
+        </li>
+        <li>
+          <button type="button" class="btn-link dropdown-item ws-normal js-user-status-expire-button" title="today" value="2020-06-01T23:59:59-07:00">
+            today
+          </button>
+        </li>
+        <li>
+          <button type="button" class="btn-link dropdown-item ws-normal js-user-status-expire-button" title="this week" value="2020-06-07T23:59:59-07:00">
+            this week
+          </button>
+        </li>
+    </ul>
+  </details>
+  <input class="js-user-status-expiration-date-input" type="hidden" name="expires_at" value="">
+</div>
+
+          <include-fragment class="js-user-status-org-picker" data-url="/users/status/organizations"></include-fragment>
+        </div>
+        <div class="d-flex flex-items-center flex-justify-between p-3 border-top">
+          <button type="submit" disabled class="width-full btn btn-primary mr-2 js-user-status-submit">
+            Set status
+          </button>
+          <button type="button" disabled class="width-full js-clear-user-status-button btn ml-2 ">
+            Clear status
+          </button>
+        </div>
+</form>    </details-dialog>
+  </details>
+</div>
+
+      </div>
+      <div role="none" class="dropdown-divider"></div>
+
+    <a role="menuitem" class="dropdown-item" href="/gmbrandt" data-ga-click="Header, go to profile, text:your profile">Your profile</a>
+
+    <a role="menuitem" class="dropdown-item" href="/gmbrandt?tab=repositories" data-ga-click="Header, go to repositories, text:your repositories">Your repositories</a>
+
+    <a role="menuitem" class="dropdown-item" href="/gmbrandt?tab=projects" data-ga-click="Header, go to projects, text:your projects">Your projects</a>
+
+    <a role="menuitem" class="dropdown-item" href="/gmbrandt?tab=stars" data-ga-click="Header, go to starred repos, text:your stars">Your stars</a>
+      <a role="menuitem" class="dropdown-item" href="https://gist.github.com/mine" data-ga-click="Header, your gists, text:your gists">Your gists</a>
+
+
+
+
+
+    <div role="none" class="dropdown-divider"></div>
+      
+<div id="feature-enrollment-toggle" class="hide-sm hide-md feature-preview-details position-relative">
+  <button
+    type="button"
+    class="dropdown-item btn-link"
+    role="menuitem"
+    data-feature-preview-trigger-url="/users/gmbrandt/feature_previews"
+    data-feature-preview-close-details="{&quot;event_type&quot;:&quot;feature_preview.clicks.close_modal&quot;,&quot;payload&quot;:{&quot;originating_url&quot;:&quot;https://github.com/LCOGT/banzai-nres/blob/feature/line_list_in_pkg_data/ExampleReduction.ipynb&quot;,&quot;user_id&quot;:38594712}}"
+    data-feature-preview-close-hmac="fd69e62d54635a0667c2acbacf7699a80926dd626cd5fc3eef328b772387b0a2"
+    data-hydro-click="{&quot;event_type&quot;:&quot;feature_preview.clicks.open_modal&quot;,&quot;payload&quot;:{&quot;link_location&quot;:&quot;user_dropdown&quot;,&quot;originating_url&quot;:&quot;https://github.com/LCOGT/banzai-nres/blob/feature/line_list_in_pkg_data/ExampleReduction.ipynb&quot;,&quot;user_id&quot;:38594712}}"
+    data-hydro-click-hmac="2f03640769eedea88e2d404b60a71ead287b78149124f457760065095073e5b3"
+  >
+    Feature preview
+  </button>
+    <span class="feature-preview-indicator js-feature-preview-indicator" hidden></span>
+</div>
+
+    <a role="menuitem" class="dropdown-item" href="https://help.github.com" data-ga-click="Header, go to help, text:help">Help</a>
+    <a role="menuitem" class="dropdown-item" href="/settings/profile" data-ga-click="Header, go to settings, icon:settings">Settings</a>
+    <!-- '"` --><!-- </textarea></xmp> --></option></form><form class="logout-form" action="/logout" accept-charset="UTF-8" method="post"><input type="hidden" name="authenticity_token" value="br0s5B25ne2l+Awfx5o0GkihGQ+fYsn8bWuIOVoO+jlbiWUbSxCRtecLs8ZujROylNM1bvPTrw0JaG6MpusRzA==" />
+      
+      <button type="submit" class="dropdown-item dropdown-signout" data-ga-click="Header, sign out, icon:logout" role="menuitem">
+        Sign out
+      </button>
+      <input type="text" name="required_field_985f" hidden="hidden" class="form-control" /><input type="hidden" name="timestamp" value="1591035163352" class="form-control" /><input type="hidden" name="timestamp_secret" value="0d3b77aad7f5c5480e52c4326b78cc8e292b5a748d2d1b87ca1659630f0899f3" class="form-control" />
+</form>  </details-menu>
+</details>
+
+  </div>
+
+</header>
+
+        
+
+    </div>
+
+  <div id="start-of-content" class="show-on-focus"></div>
+
+
+
+
+    <div id="js-flash-container">
+
+
+  <template class="js-flash-template">
+    <div class="flash flash-full  js-flash-template-container">
+  <div class="container-lg px-2" >
+    <button class="flash-close js-flash-close" type="button" aria-label="Dismiss this message">
+      <svg class="octicon octicon-x" viewBox="0 0 16 16" version="1.1" width="16" height="16" aria-hidden="true"><path fill-rule="evenodd" clip-rule="evenodd" d="M3.72 3.72C3.86062 3.57955 4.05125 3.50066 4.25 3.50066C4.44875 3.50066 4.63937 3.57955 4.78 3.72L8 6.94L11.22 3.72C11.2887 3.64631 11.3715 3.58721 11.4635 3.54622C11.5555 3.50523 11.6548 3.48319 11.7555 3.48141C11.8562 3.47963 11.9562 3.49816 12.0496 3.53588C12.143 3.5736 12.2278 3.62974 12.299 3.70096C12.3703 3.77218 12.4264 3.85702 12.4641 3.9504C12.5018 4.04379 12.5204 4.14382 12.5186 4.24452C12.5168 4.34523 12.4948 4.44454 12.4538 4.53654C12.4128 4.62854 12.3537 4.71134 12.28 4.78L9.06 8L12.28 11.22C12.3537 11.2887 12.4128 11.3715 12.4538 11.4635C12.4948 11.5555 12.5168 11.6548 12.5186 11.7555C12.5204 11.8562 12.5018 11.9562 12.4641 12.0496C12.4264 12.143 12.3703 12.2278 12.299 12.299C12.2278 12.3703 12.143 12.4264 12.0496 12.4641C11.9562 12.5018 11.8562 12.5204 11.7555 12.5186C11.6548 12.5168 11.5555 12.4948 11.4635 12.4538C11.3715 12.4128 11.2887 12.3537 11.22 12.28L8 9.06L4.78 12.28C4.63782 12.4125 4.44977 12.4846 4.25547 12.4812C4.06117 12.4777 3.87579 12.399 3.73837 12.2616C3.60096 12.1242 3.52225 11.9388 3.51882 11.7445C3.51539 11.5502 3.58752 11.3622 3.72 11.22L6.94 8L3.72 4.78C3.57955 4.63938 3.50066 4.44875 3.50066 4.25C3.50066 4.05125 3.57955 3.86063 3.72 3.72Z"></path></svg>
+    </button>
+    
+      <div class="js-flash-template-message"></div>
+
+  </div>
+</div>
+  </template>
+</div>
+
+
+      
+
+  <include-fragment class="js-notification-shelf-include-fragment" data-base-src="https://github.com/notifications/beta/shelf"></include-fragment>
+
+
+
+
+  <div class="application-main " data-commit-hovercards-enabled>
+        <div itemscope itemtype="http://schema.org/SoftwareSourceCode" class="">
+    <main  >
+      
+
+  
+
+
+      <div class="border-bottom shelf intro-shelf js-notice mb-0 pb-4">
+  <div class="width-full container">
+    <div class="width-full mx-auto shelf-content">
+      <h2 class="shelf-title">Learn Git and GitHub without any code!</h2>
+      <p class="shelf-lead">
+          Using the Hello World guide, you’ll start a branch, write comments, and open a pull request.
+      </p>
+      <a class="btn btn-primary shelf-cta" target="_blank" data-hydro-click="{&quot;event_type&quot;:&quot;repository.click&quot;,&quot;payload&quot;:{&quot;target&quot;:&quot;READ_GUIDE&quot;,&quot;repository_id&quot;:140865515,&quot;originating_url&quot;:&quot;https://github.com/LCOGT/banzai-nres/blob/feature/line_list_in_pkg_data/ExampleReduction.ipynb&quot;,&quot;user_id&quot;:38594712}}" data-hydro-click-hmac="4caef8094c5324c88c05339b340dfe2e2e5ddddcb2910b6899e6ad6afa4f29e7" href="https://guides.github.com/activities/hello-world/">Read the guide</a>
+    </div>
+    <!-- '"` --><!-- </textarea></xmp> --></option></form><form class="shelf-dismiss js-notice-dismiss" action="/dashboard/dismiss_bootcamp" accept-charset="UTF-8" method="post"><input type="hidden" name="_method" value="delete" /><input type="hidden" name="authenticity_token" value="g6yDTnXyFIGLha9oSsLvprsU9ns4TjgegFpa7e1bImbpBpQaYKHHitBjVNvWpQyyqcT7ju5dbbIQMqLk2czLwQ==" />
+      <button name="button" type="submit" class="mr-1 close-button tooltipped tooltipped-w" aria-label="Hide this notice forever" data-hydro-click="{&quot;event_type&quot;:&quot;repository.click&quot;,&quot;payload&quot;:{&quot;target&quot;:&quot;DISMISS_BANNER&quot;,&quot;repository_id&quot;:140865515,&quot;originating_url&quot;:&quot;https://github.com/LCOGT/banzai-nres/blob/feature/line_list_in_pkg_data/ExampleReduction.ipynb&quot;,&quot;user_id&quot;:38594712}}" data-hydro-click-hmac="02aad5e02908c63fdbdb7d1a7f6a7660ceae3a9c403d63ca2b9e291adbb1139b">
+        <svg aria-label="Hide this notice forever" class="octicon octicon-x v-align-text-top" viewBox="0 0 16 16" version="1.1" width="16" height="16" role="img"><path fill-rule="evenodd" clip-rule="evenodd" d="M3.72 3.72C3.86062 3.57955 4.05125 3.50066 4.25 3.50066C4.44875 3.50066 4.63937 3.57955 4.78 3.72L8 6.94L11.22 3.72C11.2887 3.64631 11.3715 3.58721 11.4635 3.54622C11.5555 3.50523 11.6548 3.48319 11.7555 3.48141C11.8562 3.47963 11.9562 3.49816 12.0496 3.53588C12.143 3.5736 12.2278 3.62974 12.299 3.70096C12.3703 3.77218 12.4264 3.85702 12.4641 3.9504C12.5018 4.04379 12.5204 4.14382 12.5186 4.24452C12.5168 4.34523 12.4948 4.44454 12.4538 4.53654C12.4128 4.62854 12.3537 4.71134 12.28 4.78L9.06 8L12.28 11.22C12.3537 11.2887 12.4128 11.3715 12.4538 11.4635C12.4948 11.5555 12.5168 11.6548 12.5186 11.7555C12.5204 11.8562 12.5018 11.9562 12.4641 12.0496C12.4264 12.143 12.3703 12.2278 12.299 12.299C12.2278 12.3703 12.143 12.4264 12.0496 12.4641C11.9562 12.5018 11.8562 12.5204 11.7555 12.5186C11.6548 12.5168 11.5555 12.4948 11.4635 12.4538C11.3715 12.4128 11.2887 12.3537 11.22 12.28L8 9.06L4.78 12.28C4.63782 12.4125 4.44977 12.4846 4.25547 12.4812C4.06117 12.4777 3.87579 12.399 3.73837 12.2616C3.60096 12.1242 3.52225 11.9388 3.51882 11.7445C3.51539 11.5502 3.58752 11.3622 3.72 11.22L6.94 8L3.72 4.78C3.57955 4.63938 3.50066 4.44875 3.50066 4.25C3.50066 4.05125 3.57955 3.86063 3.72 3.72Z"></path></svg>
+</button></form>  </div>
+</div>
+
+
+
+  
+
+
+
+
+
+
+
+
+
+  <div class="pagehead repohead hx_repohead readability-menu bg-gray-light pb-0 pt-0 pt-lg-3">
+
+    <div class="d-flex container-lg mb-4 p-responsive d-none d-lg-flex">
+
+      <div class="flex-auto min-width-0 width-fit mr-3">
+        <h1 class="public  d-flex flex-wrap flex-items-center break-word float-none ">
+  <span class="flex-self-stretch" style="margin-top: -2px;">
+      <svg class="octicon octicon-repo" viewBox="0 0 16 16" version="1.1" width="16" height="16" aria-hidden="true"><path fill-rule="evenodd" clip-rule="evenodd" d="M2 2.5C2 1.83696 2.26339 1.20107 2.73223 0.732233C3.20108 0.263392 3.83696 0 4.5 0L13.25 0C13.4489 0 13.6397 0.0790176 13.7803 0.21967C13.921 0.360322 14 0.551088 14 0.75V13.25C14 13.4489 13.921 13.6397 13.7803 13.7803C13.6397 13.921 13.4489 14 13.25 14H10.75C10.5511 14 10.3603 13.921 10.2197 13.7803C10.079 13.6397 10 13.4489 10 13.25C10 13.0511 10.079 12.8603 10.2197 12.7197C10.3603 12.579 10.5511 12.5 10.75 12.5H12.5V10.5H4.5C4.30308 10.5 4.11056 10.5582 3.94657 10.6672C3.78257 10.7762 3.65442 10.9312 3.57816 11.1128C3.50191 11.2943 3.48096 11.4943 3.51793 11.6878C3.5549 11.8812 3.64816 12.0594 3.786 12.2C3.92524 12.3422 4.0023 12.5338 4.00024 12.7328C3.99818 12.9318 3.91716 13.1218 3.775 13.261C3.63285 13.4002 3.4412 13.4773 3.24222 13.4752C3.04325 13.4732 2.85324 13.3922 2.714 13.25C2.25571 12.7829 1.99929 12.1544 2 11.5V2.5ZM12.5 1.5V9H4.5C4.144 9 3.806 9.074 3.5 9.208V2.5C3.5 2.23478 3.60536 1.98043 3.79289 1.79289C3.98043 1.60536 4.23478 1.5 4.5 1.5H12.5ZM5 12.25V15.5C5 15.5464 5.01293 15.5919 5.03734 15.6314C5.06175 15.6709 5.09667 15.7028 5.1382 15.7236C5.17972 15.7444 5.22621 15.7532 5.27245 15.749C5.31869 15.7448 5.36286 15.7279 5.4 15.7L6.85 14.613C6.89328 14.5805 6.94591 14.563 7 14.563C7.05409 14.563 7.10673 14.5805 7.15 14.613L8.6 15.7C8.63714 15.7279 8.68131 15.7448 8.72755 15.749C8.77379 15.7532 8.82028 15.7444 8.8618 15.7236C8.90333 15.7028 8.93826 15.6709 8.96266 15.6314C8.98707 15.5919 9 15.5464 9 15.5V12.25C9 12.1837 8.97366 12.1201 8.92678 12.0732C8.87989 12.0263 8.81631 12 8.75 12H5.25C5.1837 12 5.12011 12.0263 5.07322 12.0732C5.02634 12.1201 5 12.1837 5 12.25Z"></path></svg>
+  </span>
+  <span class="author ml-2 flex-self-stretch" itemprop="author">
+    <a class="url fn" rel="author" data-hovercard-type="organization" data-hovercard-url="/orgs/LCOGT/hovercard" href="/LCOGT">LCOGT</a>
+  </span>
+  <span class="path-divider flex-self-stretch">/</span>
+  <strong itemprop="name" class="mr-2 flex-self-stretch">
+    <a data-pjax="#js-repo-pjax-container" href="/LCOGT/banzai-nres">banzai-nres</a>
+  </strong>
+  
+</h1>
+
+
+      </div>
+
+      <ul class="pagehead-actions flex-shrink-0 " >
+
+
+
+
+  <li>
+    
+    <!-- '"` --><!-- </textarea></xmp> --></option></form><form data-remote="true" class="clearfix js-social-form js-social-container" action="/notifications/subscribe" accept-charset="UTF-8" method="post"><input type="hidden" name="authenticity_token" value="pygCFo5lHM5dhqiPjss1siHtgiHHcmHibujYfdmlr5AL1Uyr7L0J3ottUMXStwnhpu4pG3KrXY2CZEjVMlEvkg==" />      <input type="hidden" name="repository_id" value="140865515">
+
+      <details class="details-reset details-overlay select-menu float-left">
+        <summary class="select-menu-button float-left btn btn-sm btn-with-count" data-hydro-click="{&quot;event_type&quot;:&quot;repository.click&quot;,&quot;payload&quot;:{&quot;target&quot;:&quot;WATCH_BUTTON&quot;,&quot;repository_id&quot;:140865515,&quot;originating_url&quot;:&quot;https://github.com/LCOGT/banzai-nres/blob/feature/line_list_in_pkg_data/ExampleReduction.ipynb&quot;,&quot;user_id&quot;:38594712}}" data-hydro-click-hmac="26feec2009ab08205500d4df5802b6143d7485b36c8ced04aa24ed6c741521ee" data-ga-click="Repository, click Watch settings, action:blob#show">          <span data-menu-button>
+              <svg class="octicon octicon-eye" viewBox="0 0 16 16" version="1.1" width="16" height="16" aria-hidden="true"><path fill-rule="evenodd" clip-rule="evenodd" d="M1.67884 7.93165C2.09143 7.31094 2.9206 6.18152 4.0447 5.21477C5.17567 4.2421 6.52738 3.5 8.00001 3.5C9.47264 3.5 10.8244 4.2421 11.9553 5.21477C13.0794 6.18152 13.9086 7.31094 14.3212 7.93165C14.35 7.975 14.35 8.025 14.3212 8.06835C13.9086 8.68906 13.0794 9.81848 11.9553 10.7852C10.8244 11.7579 9.47264 12.5 8.00001 12.5C6.52738 12.5 5.17567 11.7579 4.0447 10.7852C2.9206 9.81848 2.09143 8.68906 1.67884 8.06835C1.65002 8.025 1.65002 7.975 1.67884 7.93165ZM8.00001 2C6.01865 2 4.32919 2.99167 3.06662 4.07751C1.79718 5.16926 0.880454 6.42307 0.429635 7.10129C0.0664231 7.64771 0.0664245 8.35229 0.429635 8.89871C0.880455 9.57693 1.79718 10.8307 3.06662 11.9225C4.32919 13.0083 6.01865 14 8.00001 14C9.98137 14 11.6708 13.0083 12.9334 11.9225C14.2028 10.8307 15.1196 9.57693 15.5704 8.89871C15.9336 8.35229 15.9336 7.64771 15.5704 7.10129C15.1196 6.42307 14.2028 5.16926 12.9334 4.07751C11.6708 2.99167 9.98137 2 8.00001 2ZM8 10C9.10457 10 10 9.10457 10 8C10 6.89543 9.10457 6 8 6C6.89543 6 6 6.89543 6 8C6 9.10457 6.89543 10 8 10Z"></path></svg>
+              Watch
+          </span>
+</summary>        <details-menu
+          class="select-menu-modal position-absolute mt-5"
+          style="z-index: 99;">
+          <div class="select-menu-header">
+            <span class="select-menu-title">Notifications</span>
+          </div>
+          <div class="select-menu-list">
+            <button type="submit" name="do" value="included" class="select-menu-item width-full" aria-checked="true" role="menuitemradio">
+              <svg class="octicon octicon-check select-menu-item-icon" viewBox="0 0 16 16" version="1.1" width="16" height="16" aria-hidden="true"><path fill-rule="evenodd" clip-rule="evenodd" d="M13.78 4.22C13.9204 4.36062 13.9993 4.55125 13.9993 4.75C13.9993 4.94875 13.9204 5.13937 13.78 5.28L6.53 12.53C6.38937 12.6704 6.19875 12.7493 6 12.7493C5.80125 12.7493 5.61062 12.6704 5.47 12.53L2.22 9.28C2.08752 9.13782 2.0154 8.94978 2.01882 8.75547C2.02225 8.56117 2.10096 8.37579 2.23838 8.23837C2.37579 8.10096 2.56118 8.02225 2.75548 8.01882C2.94978 8.01539 3.13782 8.08752 3.28 8.22L6 10.94L12.72 4.22C12.8606 4.07955 13.0512 4.00066 13.25 4.00066C13.4487 4.00066 13.6394 4.07955 13.78 4.22Z"></path></svg>
+              <div class="select-menu-item-text">
+                <span class="select-menu-item-heading">Not watching</span>
+                <span class="description">Be notified only when participating or @mentioned.</span>
+                <span class="hidden-select-button-text" data-menu-button-contents>
+                  <svg class="octicon octicon-eye" viewBox="0 0 16 16" version="1.1" width="16" height="16" aria-hidden="true"><path fill-rule="evenodd" clip-rule="evenodd" d="M1.67884 7.93165C2.09143 7.31094 2.9206 6.18152 4.0447 5.21477C5.17567 4.2421 6.52738 3.5 8.00001 3.5C9.47264 3.5 10.8244 4.2421 11.9553 5.21477C13.0794 6.18152 13.9086 7.31094 14.3212 7.93165C14.35 7.975 14.35 8.025 14.3212 8.06835C13.9086 8.68906 13.0794 9.81848 11.9553 10.7852C10.8244 11.7579 9.47264 12.5 8.00001 12.5C6.52738 12.5 5.17567 11.7579 4.0447 10.7852C2.9206 9.81848 2.09143 8.68906 1.67884 8.06835C1.65002 8.025 1.65002 7.975 1.67884 7.93165ZM8.00001 2C6.01865 2 4.32919 2.99167 3.06662 4.07751C1.79718 5.16926 0.880454 6.42307 0.429635 7.10129C0.0664231 7.64771 0.0664245 8.35229 0.429635 8.89871C0.880455 9.57693 1.79718 10.8307 3.06662 11.9225C4.32919 13.0083 6.01865 14 8.00001 14C9.98137 14 11.6708 13.0083 12.9334 11.9225C14.2028 10.8307 15.1196 9.57693 15.5704 8.89871C15.9336 8.35229 15.9336 7.64771 15.5704 7.10129C15.1196 6.42307 14.2028 5.16926 12.9334 4.07751C11.6708 2.99167 9.98137 2 8.00001 2ZM8 10C9.10457 10 10 9.10457 10 8C10 6.89543 9.10457 6 8 6C6.89543 6 6 6.89543 6 8C6 9.10457 6.89543 10 8 10Z"></path></svg>
+                  Watch
+                </span>
+              </div>
+            </button>
+
+            <button type="submit" name="do" value="release_only" class="select-menu-item width-full" aria-checked="false" role="menuitemradio">
+              <svg class="octicon octicon-check select-menu-item-icon" viewBox="0 0 16 16" version="1.1" width="16" height="16" aria-hidden="true"><path fill-rule="evenodd" clip-rule="evenodd" d="M13.78 4.22C13.9204 4.36062 13.9993 4.55125 13.9993 4.75C13.9993 4.94875 13.9204 5.13937 13.78 5.28L6.53 12.53C6.38937 12.6704 6.19875 12.7493 6 12.7493C5.80125 12.7493 5.61062 12.6704 5.47 12.53L2.22 9.28C2.08752 9.13782 2.0154 8.94978 2.01882 8.75547C2.02225 8.56117 2.10096 8.37579 2.23838 8.23837C2.37579 8.10096 2.56118 8.02225 2.75548 8.01882C2.94978 8.01539 3.13782 8.08752 3.28 8.22L6 10.94L12.72 4.22C12.8606 4.07955 13.0512 4.00066 13.25 4.00066C13.4487 4.00066 13.6394 4.07955 13.78 4.22Z"></path></svg>
+              <div class="select-menu-item-text">
+                <span class="select-menu-item-heading">Releases only</span>
+                <span class="description">Be notified of new releases, and when participating or @mentioned.</span>
+                <span class="hidden-select-button-text" data-menu-button-contents>
+                  <svg class="octicon octicon-eye" viewBox="0 0 16 16" version="1.1" width="16" height="16" aria-hidden="true"><path fill-rule="evenodd" clip-rule="evenodd" d="M1.67884 7.93165C2.09143 7.31094 2.9206 6.18152 4.0447 5.21477C5.17567 4.2421 6.52738 3.5 8.00001 3.5C9.47264 3.5 10.8244 4.2421 11.9553 5.21477C13.0794 6.18152 13.9086 7.31094 14.3212 7.93165C14.35 7.975 14.35 8.025 14.3212 8.06835C13.9086 8.68906 13.0794 9.81848 11.9553 10.7852C10.8244 11.7579 9.47264 12.5 8.00001 12.5C6.52738 12.5 5.17567 11.7579 4.0447 10.7852C2.9206 9.81848 2.09143 8.68906 1.67884 8.06835C1.65002 8.025 1.65002 7.975 1.67884 7.93165ZM8.00001 2C6.01865 2 4.32919 2.99167 3.06662 4.07751C1.79718 5.16926 0.880454 6.42307 0.429635 7.10129C0.0664231 7.64771 0.0664245 8.35229 0.429635 8.89871C0.880455 9.57693 1.79718 10.8307 3.06662 11.9225C4.32919 13.0083 6.01865 14 8.00001 14C9.98137 14 11.6708 13.0083 12.9334 11.9225C14.2028 10.8307 15.1196 9.57693 15.5704 8.89871C15.9336 8.35229 15.9336 7.64771 15.5704 7.10129C15.1196 6.42307 14.2028 5.16926 12.9334 4.07751C11.6708 2.99167 9.98137 2 8.00001 2ZM8 10C9.10457 10 10 9.10457 10 8C10 6.89543 9.10457 6 8 6C6.89543 6 6 6.89543 6 8C6 9.10457 6.89543 10 8 10Z"></path></svg>
+                  Unwatch releases
+                </span>
+              </div>
+            </button>
+
+            <button type="submit" name="do" value="subscribed" class="select-menu-item width-full" aria-checked="false" role="menuitemradio">
+              <svg class="octicon octicon-check select-menu-item-icon" viewBox="0 0 16 16" version="1.1" width="16" height="16" aria-hidden="true"><path fill-rule="evenodd" clip-rule="evenodd" d="M13.78 4.22C13.9204 4.36062 13.9993 4.55125 13.9993 4.75C13.9993 4.94875 13.9204 5.13937 13.78 5.28L6.53 12.53C6.38937 12.6704 6.19875 12.7493 6 12.7493C5.80125 12.7493 5.61062 12.6704 5.47 12.53L2.22 9.28C2.08752 9.13782 2.0154 8.94978 2.01882 8.75547C2.02225 8.56117 2.10096 8.37579 2.23838 8.23837C2.37579 8.10096 2.56118 8.02225 2.75548 8.01882C2.94978 8.01539 3.13782 8.08752 3.28 8.22L6 10.94L12.72 4.22C12.8606 4.07955 13.0512 4.00066 13.25 4.00066C13.4487 4.00066 13.6394 4.07955 13.78 4.22Z"></path></svg>
+              <div class="select-menu-item-text">
+                <span class="select-menu-item-heading">Watching</span>
+                <span class="description">Be notified of all conversations.</span>
+                <span class="hidden-select-button-text" data-menu-button-contents>
+                  <svg class="octicon octicon-eye" viewBox="0 0 16 16" version="1.1" width="16" height="16" aria-hidden="true"><path fill-rule="evenodd" clip-rule="evenodd" d="M1.67884 7.93165C2.09143 7.31094 2.9206 6.18152 4.0447 5.21477C5.17567 4.2421 6.52738 3.5 8.00001 3.5C9.47264 3.5 10.8244 4.2421 11.9553 5.21477C13.0794 6.18152 13.9086 7.31094 14.3212 7.93165C14.35 7.975 14.35 8.025 14.3212 8.06835C13.9086 8.68906 13.0794 9.81848 11.9553 10.7852C10.8244 11.7579 9.47264 12.5 8.00001 12.5C6.52738 12.5 5.17567 11.7579 4.0447 10.7852C2.9206 9.81848 2.09143 8.68906 1.67884 8.06835C1.65002 8.025 1.65002 7.975 1.67884 7.93165ZM8.00001 2C6.01865 2 4.32919 2.99167 3.06662 4.07751C1.79718 5.16926 0.880454 6.42307 0.429635 7.10129C0.0664231 7.64771 0.0664245 8.35229 0.429635 8.89871C0.880455 9.57693 1.79718 10.8307 3.06662 11.9225C4.32919 13.0083 6.01865 14 8.00001 14C9.98137 14 11.6708 13.0083 12.9334 11.9225C14.2028 10.8307 15.1196 9.57693 15.5704 8.89871C15.9336 8.35229 15.9336 7.64771 15.5704 7.10129C15.1196 6.42307 14.2028 5.16926 12.9334 4.07751C11.6708 2.99167 9.98137 2 8.00001 2ZM8 10C9.10457 10 10 9.10457 10 8C10 6.89543 9.10457 6 8 6C6.89543 6 6 6.89543 6 8C6 9.10457 6.89543 10 8 10Z"></path></svg>
+                  Unwatch
+                </span>
+              </div>
+            </button>
+
+            <button type="submit" name="do" value="ignore" class="select-menu-item width-full" aria-checked="false" role="menuitemradio">
+              <svg class="octicon octicon-check select-menu-item-icon" viewBox="0 0 16 16" version="1.1" width="16" height="16" aria-hidden="true"><path fill-rule="evenodd" clip-rule="evenodd" d="M13.78 4.22C13.9204 4.36062 13.9993 4.55125 13.9993 4.75C13.9993 4.94875 13.9204 5.13937 13.78 5.28L6.53 12.53C6.38937 12.6704 6.19875 12.7493 6 12.7493C5.80125 12.7493 5.61062 12.6704 5.47 12.53L2.22 9.28C2.08752 9.13782 2.0154 8.94978 2.01882 8.75547C2.02225 8.56117 2.10096 8.37579 2.23838 8.23837C2.37579 8.10096 2.56118 8.02225 2.75548 8.01882C2.94978 8.01539 3.13782 8.08752 3.28 8.22L6 10.94L12.72 4.22C12.8606 4.07955 13.0512 4.00066 13.25 4.00066C13.4487 4.00066 13.6394 4.07955 13.78 4.22Z"></path></svg>
+              <div class="select-menu-item-text">
+                <span class="select-menu-item-heading">Ignoring</span>
+                <span class="description">Never be notified.</span>
+                <span class="hidden-select-button-text" data-menu-button-contents>
+                  <svg class="octicon octicon-bell-slash" viewBox="0 0 16 16" version="1.1" width="16" height="16" aria-hidden="true"><path fill-rule="evenodd" clip-rule="evenodd" d="M8.00005 1.5C7.00314 1.5 6.1046 1.91582 5.4662 2.58554C5.1804 2.88536 4.70566 2.89673 4.40584 2.61093C4.10602 2.32513 4.09465 1.85039 4.38045 1.55057C5.29016 0.596222 6.5761 0 8.00005 0C10.7615 0 13.0001 2.23858 13.0001 5V7.37362C13.0001 7.78783 12.6643 8.12362 12.2501 8.12362C11.8358 8.12362 11.5001 7.78783 11.5001 7.37362V5C11.5001 3.067 9.93305 1.5 8.00005 1.5ZM4.1824 4.3095L1.18994 2.14254C0.854447 1.8996 0.385538 1.97462 0.142598 2.31011C-0.100343 2.6456 -0.0253172 3.11451 0.310172 3.35745L3.00005 5.30529V7.94722C3.00005 7.99658 2.98544 8.04483 2.95807 8.0859L1.25493 10.6406C1.08874 10.8899 1.00005 11.1828 1.00005 11.4824C1.00005 12.3206 1.6795 13 2.51765 13H13.6261L14.8102 13.8574C15.1457 14.1004 15.6146 14.0254 15.8575 13.6899C16.1005 13.3544 16.0254 12.8855 15.6899 12.6425L14.3154 11.6472C14.3108 11.6438 14.3062 11.6405 14.3016 11.6372L4.19778 4.32063C4.1927 4.31686 4.18758 4.31314 4.1824 4.3095ZM11.5546 11.5L4.50005 6.3915V7.94722C4.50005 8.29272 4.39779 8.63048 4.20614 8.91795L2.50301 11.4726C2.50108 11.4755 2.50005 11.4789 2.50005 11.4824C2.50005 11.4862 2.50068 11.488 2.50113 11.489C2.50179 11.4906 2.50307 11.4927 2.50521 11.4948C2.50734 11.497 2.50947 11.4983 2.51103 11.4989C2.51209 11.4994 2.51383 11.5 2.51765 11.5H11.5546ZM8.00005 16C9.02013 16 9.86184 15.2363 9.98464 14.2495C10.0017 14.1125 9.88812 14 9.75005 14H6.25005C6.11198 14 5.99841 14.1125 6.01546 14.2495C6.13827 15.2363 6.97998 16 8.00005 16Z"></path></svg>
+                  Stop ignoring
+                </span>
+              </div>
+            </button>
+          </div>
+        </details-menu>
+      </details>
+        <a class="social-count js-social-count"
+          href="/LCOGT/banzai-nres/watchers"
+          aria-label="4 users are watching this repository">
+          4
+        </a>
+</form>
+  </li>
+
+  <li>
+      <div class="js-toggler-container js-social-container starring-container ">
+    <form class="starred js-social-form" action="/LCOGT/banzai-nres/unstar" accept-charset="UTF-8" method="post"><input type="hidden" name="authenticity_token" value="Rzerm0D4Mhwt9GPVgFD6nieA4zALSeJ1RLGZXXTn+IoAcNf7CEs8HK6zxbyGwC8oyJMSyJDT495bSoWoI0zDrg==" />
+      <input type="hidden" name="context" value="repository"></input>
+      <button type="submit" class="btn btn-sm btn-with-count  js-toggler-target" aria-label="Unstar this repository" title="Unstar LCOGT/banzai-nres" data-hydro-click="{&quot;event_type&quot;:&quot;repository.click&quot;,&quot;payload&quot;:{&quot;target&quot;:&quot;UNSTAR_BUTTON&quot;,&quot;repository_id&quot;:140865515,&quot;originating_url&quot;:&quot;https://github.com/LCOGT/banzai-nres/blob/feature/line_list_in_pkg_data/ExampleReduction.ipynb&quot;,&quot;user_id&quot;:38594712}}" data-hydro-click-hmac="e44fbb3de4be01fe3094006583097e0f60cf8171017570e03652ee7c3dc42dd4" data-ga-click="Repository, click unstar button, action:blob#show; text:Unstar">        <svg height="16" class="octicon octicon-star-fill" viewBox="0 0 16 16" version="1.1" width="16" aria-hidden="true"><path fill-rule="evenodd" clip-rule="evenodd" d="M8 0.25C8.14001 0.24991 8.27725 0.289014 8.39619 0.362887C8.51513 0.43676 8.61102 0.542452 8.673 0.668L10.555 4.483L14.765 5.095C14.9035 5.11511 15.0335 5.17355 15.1405 5.26372C15.2475 5.35388 15.3271 5.47218 15.3704 5.60523C15.4137 5.73829 15.4189 5.8808 15.3854 6.01665C15.3519 6.1525 15.2811 6.27628 15.181 6.374L12.135 9.344L12.854 13.536C12.8777 13.6739 12.8624 13.8157 12.8097 13.9454C12.757 14.0751 12.6691 14.1874 12.5559 14.2697C12.4427 14.352 12.3087 14.401 12.1691 14.4111C12.0295 14.4212 11.8899 14.3921 11.766 14.327L8 12.347L4.234 14.327C4.11018 14.392 3.97066 14.4211 3.83119 14.411C3.69171 14.4009 3.55784 14.352 3.44468 14.2699C3.33152 14.1877 3.24359 14.0755 3.19081 13.946C3.13803 13.8165 3.12251 13.6749 3.146 13.537L3.866 9.343L0.817997 6.374C0.717563 6.27632 0.646496 6.15247 0.612848 6.01647C0.579201 5.88047 0.584318 5.73777 0.627621 5.60453C0.670924 5.47129 0.75068 5.35284 0.857852 5.26261C0.965025 5.17238 1.09533 5.11397 1.234 5.094L5.444 4.483L7.327 0.668C7.38898 0.542452 7.48486 0.43676 7.6038 0.362887C7.72274 0.289014 7.85998 0.24991 8 0.25Z"></path></svg>
+
+        Unstar
+</button>        <a class="social-count js-social-count" href="/LCOGT/banzai-nres/stargazers"
+           aria-label="0 users starred this repository">
+           0
+        </a>
+</form>
+    <form class="unstarred js-social-form" action="/LCOGT/banzai-nres/star" accept-charset="UTF-8" method="post"><input type="hidden" name="authenticity_token" value="3v8rjloL3eOgxBYIKaGK3lKcvqLoAJzJ5Uw/lsAqgbIcLKLrqT6cXWA/g4X7toXMdoVKacSEh3Q0tqrks6tSbA==" />
+      <input type="hidden" name="context" value="repository"></input>
+      <button type="submit" class="btn btn-sm btn-with-count  js-toggler-target" aria-label="Unstar this repository" title="Star LCOGT/banzai-nres" data-hydro-click="{&quot;event_type&quot;:&quot;repository.click&quot;,&quot;payload&quot;:{&quot;target&quot;:&quot;STAR_BUTTON&quot;,&quot;repository_id&quot;:140865515,&quot;originating_url&quot;:&quot;https://github.com/LCOGT/banzai-nres/blob/feature/line_list_in_pkg_data/ExampleReduction.ipynb&quot;,&quot;user_id&quot;:38594712}}" data-hydro-click-hmac="8355c34636d24cdf206406d29aec9f09e4c2083a2100d8224ee1f7fbd6f31baf" data-ga-click="Repository, click star button, action:blob#show; text:Star">        <svg height="16" class="octicon octicon-star" viewBox="0 0 16 16" version="1.1" width="16" aria-hidden="true"><path fill-rule="evenodd" clip-rule="evenodd" d="M8.00001 0.25C8.14003 0.24991 8.27727 0.289014 8.39621 0.362887C8.51515 0.43676 8.61103 0.542452 8.67301 0.668L10.555 4.483L14.765 5.095C14.9035 5.11511 15.0336 5.17355 15.1405 5.26372C15.2475 5.35388 15.3272 5.47218 15.3704 5.60523C15.4137 5.73829 15.4189 5.8808 15.3854 6.01665C15.352 6.1525 15.2812 6.27628 15.181 6.374L12.135 9.344L12.854 13.536C12.8777 13.6739 12.8624 13.8157 12.8097 13.9454C12.757 14.0751 12.6691 14.1874 12.5559 14.2697C12.4427 14.352 12.3087 14.401 12.1691 14.4111C12.0295 14.4212 11.8899 14.3921 11.766 14.327L8.00001 12.347L4.23401 14.327C4.1102 14.392 3.97068 14.4211 3.8312 14.411C3.69173 14.4009 3.55785 14.352 3.44469 14.2699C3.33154 14.1877 3.2436 14.0755 3.19083 13.946C3.13805 13.8165 3.12252 13.6749 3.14601 13.537L3.86601 9.343L0.818012 6.374C0.717578 6.27632 0.646511 6.15247 0.612864 6.01647C0.579216 5.88047 0.584334 5.73777 0.627636 5.60453C0.670939 5.47129 0.750695 5.35284 0.857868 5.26261C0.96504 5.17238 1.09534 5.11397 1.23401 5.094L5.44401 4.483L7.32701 0.668C7.38899 0.542452 7.48488 0.43676 7.60382 0.362887C7.72276 0.289014 7.86 0.24991 8.00001 0.25ZM8.00001 2.695L6.61501 5.5C6.56123 5.6089 6.4818 5.70311 6.38356 5.77453C6.28531 5.84595 6.17119 5.89244 6.05101 5.91L2.95401 6.36L5.19401 8.544C5.28116 8.62886 5.34637 8.73365 5.384 8.84933C5.42163 8.96501 5.43056 9.0881 5.41001 9.208L4.88201 12.292L7.65101 10.836C7.75864 10.7794 7.87842 10.7499 8.00001 10.7499C8.12161 10.7499 8.24138 10.7794 8.34901 10.836L11.119 12.292L10.589 9.208C10.5685 9.0881 10.5774 8.96501 10.615 8.84933C10.6527 8.73365 10.7179 8.62886 10.805 8.544L13.045 6.361L9.94901 5.911C9.82883 5.89344 9.71471 5.84695 9.61647 5.77553C9.51822 5.70411 9.4388 5.6099 9.38501 5.501L8.00001 2.694V2.695Z"></path></svg>
+
+        Star
+</button>        <a class="social-count js-social-count" href="/LCOGT/banzai-nres/stargazers"
+           aria-label="0 users starred this repository">
+          0
+        </a>
+</form>  </div>
+
+  </li>
+
+  <li>
+          <!-- '"` --><!-- </textarea></xmp> --></option></form><form class="btn-with-count" action="/LCOGT/banzai-nres/fork" accept-charset="UTF-8" method="post"><input type="hidden" name="authenticity_token" value="evVTTUZHK/0fGttFl6trVU8JgDTfw64ZPJHnPuyrrL1esP5FPSl4TJevK5S+MbH+rTrP+mtJo9HqbgmjaT+klQ==" />
+            <button class="btn btn-sm btn-with-count" data-hydro-click="{&quot;event_type&quot;:&quot;repository.click&quot;,&quot;payload&quot;:{&quot;target&quot;:&quot;FORK_BUTTON&quot;,&quot;repository_id&quot;:140865515,&quot;originating_url&quot;:&quot;https://github.com/LCOGT/banzai-nres/blob/feature/line_list_in_pkg_data/ExampleReduction.ipynb&quot;,&quot;user_id&quot;:38594712}}" data-hydro-click-hmac="ac9b31a8efe97ec9ecc4bbcaa3a39af71ec4d4459c3c447c9b459203ff4d0c35" data-ga-click="Repository, show fork modal, action:blob#show; text:Fork" type="submit" title="Fork your own copy of LCOGT/banzai-nres to your account" aria-label="Fork your own copy of LCOGT/banzai-nres to your account">              <svg class="octicon octicon-repo-forked" viewBox="0 0 16 16" version="1.1" width="16" height="16" aria-hidden="true"><path fill-rule="evenodd" clip-rule="evenodd" d="M5 3.25001C5 3.44892 4.92099 3.63969 4.78033 3.78034C4.63968 3.92099 4.44892 4.00001 4.25 4.00001C4.05109 4.00001 3.86033 3.92099 3.71967 3.78034C3.57902 3.63969 3.5 3.44892 3.5 3.25001C3.5 3.05109 3.57902 2.86033 3.71967 2.71968C3.86033 2.57902 4.05109 2.50001 4.25 2.50001C4.44892 2.50001 4.63968 2.57902 4.78033 2.71968C4.92099 2.86033 5 3.05109 5 3.25001ZM5 5.37201C5.50042 5.19509 5.92217 4.84696 6.19073 4.38915C6.45929 3.93134 6.55735 3.39333 6.4676 2.87021C6.37785 2.34709 6.10605 1.87253 5.70025 1.53043C5.29445 1.18832 4.78077 1.00069 4.25 1.00069C3.71924 1.00069 3.20556 1.18832 2.79976 1.53043C2.39396 1.87253 2.12216 2.34709 2.03241 2.87021C1.94265 3.39333 2.04072 3.93134 2.30928 4.38915C2.57784 4.84696 2.99959 5.19509 3.5 5.37201V6.25001C3.5 6.84674 3.73706 7.41904 4.15901 7.841C4.58097 8.26295 5.15327 8.50001 5.75 8.50001H7.25V10.628C6.74932 10.8049 6.3273 11.1532 6.05855 11.6112C5.78981 12.0692 5.69164 12.6075 5.78139 13.1309C5.87115 13.6543 6.14306 14.1291 6.54905 14.4714C6.95504 14.8136 7.46897 15.0014 8 15.0014C8.53104 15.0014 9.04497 14.8136 9.45096 14.4714C9.85695 14.1291 10.1289 13.6543 10.2186 13.1309C10.3084 12.6075 10.2102 12.0692 9.94146 11.6112C9.67271 11.1532 9.25069 10.8049 8.75 10.628V8.50001H10.25C10.8467 8.50001 11.419 8.26295 11.841 7.841C12.263 7.41904 12.5 6.84674 12.5 6.25001V5.37201C13.0004 5.19509 13.4222 4.84696 13.6907 4.38915C13.9593 3.93134 14.0574 3.39333 13.9676 2.87021C13.8778 2.34709 13.6061 1.87253 13.2002 1.53043C12.7944 1.18832 12.2808 1.00069 11.75 1.00069C11.2192 1.00069 10.7056 1.18832 10.2998 1.53043C9.89396 1.87253 9.62216 2.34709 9.53241 2.87021C9.44265 3.39333 9.54072 3.93134 9.80928 4.38915C10.0778 4.84696 10.4996 5.19509 11 5.37201V6.25001C11 6.44892 10.921 6.63969 10.7803 6.78034C10.6397 6.92099 10.4489 7.00001 10.25 7.00001H5.75C5.55109 7.00001 5.36033 6.92099 5.21967 6.78034C5.07902 6.63969 5 6.44892 5 6.25001V5.37201ZM8.75 12.75C8.75 12.9489 8.67099 13.1397 8.53033 13.2803C8.38968 13.421 8.19892 13.5 8 13.5C7.80109 13.5 7.61033 13.421 7.46967 13.2803C7.32902 13.1397 7.25 12.9489 7.25 12.75C7.25 12.5511 7.32902 12.3603 7.46967 12.2197C7.61033 12.079 7.80109 12 8 12C8.19892 12 8.38968 12.079 8.53033 12.2197C8.67099 12.3603 8.75 12.5511 8.75 12.75ZM11.75 4.00001C11.9489 4.00001 12.1397 3.92099 12.2803 3.78034C12.421 3.63969 12.5 3.44892 12.5 3.25001C12.5 3.05109 12.421 2.86033 12.2803 2.71968C12.1397 2.57902 11.9489 2.50001 11.75 2.50001C11.5511 2.50001 11.3603 2.57902 11.2197 2.71968C11.079 2.86033 11 3.05109 11 3.25001C11 3.44892 11.079 3.63969 11.2197 3.78034C11.3603 3.92099 11.5511 4.00001 11.75 4.00001Z"></path></svg>
+              Fork
+</button></form>
+    <a href="/LCOGT/banzai-nres/network/members" class="social-count"
+       aria-label="0 users forked this repository">
+      0
+    </a>
+  </li>
+</ul>
+
+    </div>
+      <nav class="js-repo-nav js-sidenav-container-pjax clearfix hx_reponav reponav p-responsive d-none d-lg-block container-lg"
+     itemscope
+     itemtype="http://schema.org/BreadcrumbList"
+    aria-label="Repository"
+     data-pjax="#js-repo-pjax-container">
+  <ul class="list-style-none">
+    <li  itemscope itemtype="http://schema.org/ListItem" itemprop="itemListElement">
+      <a class="js-selected-navigation-item selected reponav-item" itemprop="url" data-hotkey="g c" aria-current="page" data-selected-links="repo_source repo_downloads repo_commits repo_releases repo_tags repo_branches repo_packages repo_deployments /LCOGT/banzai-nres/tree/feature/line_list_in_pkg_data" href="/LCOGT/banzai-nres/tree/feature/line_list_in_pkg_data">
+        <div class="d-inline"><svg class="octicon octicon-code" viewBox="0 0 16 16" version="1.1" width="16" height="16" aria-hidden="true"><path fill-rule="evenodd" clip-rule="evenodd" d="M4.71967 3.21967C5.01256 2.92678 5.48744 2.92678 5.78033 3.21967C6.07322 3.51256 6.07322 3.98744 5.78033 4.28033L2.06066 8L5.78033 11.7197C6.07322 12.0126 6.07322 12.4874 5.78033 12.7803C5.48744 13.0732 5.01256 13.0732 4.71967 12.7803L0.46967 8.53033C0.176777 8.23744 0.176777 7.76256 0.46967 7.46967L4.71967 3.21967ZM11.2803 3.21967C10.9874 2.92678 10.5126 2.92678 10.2197 3.21967C9.92678 3.51256 9.92678 3.98744 10.2197 4.28033L13.9393 8L10.2197 11.7197C9.92678 12.0126 9.92678 12.4874 10.2197 12.7803C10.5126 13.0732 10.9874 13.0732 11.2803 12.7803L15.5303 8.53033C15.8232 8.23744 15.8232 7.76256 15.5303 7.46967L11.2803 3.21967Z"></path></svg></div>
+        <span itemprop="name">Code</span>
+        <meta itemprop="position" content="1">
+</a>    </li>
+
+      <li  itemscope itemtype="http://schema.org/ListItem" itemprop="itemListElement">
+        <a itemprop="url" data-hotkey="g i" class="js-selected-navigation-item reponav-item" data-selected-links="repo_issues repo_labels repo_milestones /LCOGT/banzai-nres/issues" href="/LCOGT/banzai-nres/issues">
+          <div class="d-inline"><svg class="octicon octicon-issue-opened" viewBox="0 0 16 16" version="1.1" width="16" height="16" aria-hidden="true"><path fill-rule="evenodd" clip-rule="evenodd" d="M8 1.5C6.27609 1.5 4.62279 2.18482 3.40381 3.40381C2.18482 4.62279 1.5 6.27609 1.5 8C1.5 9.72391 2.18482 11.3772 3.40381 12.5962C4.62279 13.8152 6.27609 14.5 8 14.5C9.72391 14.5 11.3772 13.8152 12.5962 12.5962C13.8152 11.3772 14.5 9.72391 14.5 8C14.5 6.27609 13.8152 4.62279 12.5962 3.40381C11.3772 2.18482 9.72391 1.5 8 1.5ZM0 8C0 5.87827 0.842855 3.84344 2.34315 2.34315C3.84344 0.842855 5.87827 0 8 0C10.1217 0 12.1566 0.842855 13.6569 2.34315C15.1571 3.84344 16 5.87827 16 8C16 10.1217 15.1571 12.1566 13.6569 13.6569C12.1566 15.1571 10.1217 16 8 16C5.87827 16 3.84344 15.1571 2.34315 13.6569C0.842855 12.1566 0 10.1217 0 8ZM9 11C9 11.2652 8.89464 11.5196 8.70711 11.7071C8.51957 11.8946 8.26522 12 8 12C7.73478 12 7.48043 11.8946 7.29289 11.7071C7.10536 11.5196 7 11.2652 7 11C7 10.7348 7.10536 10.4804 7.29289 10.2929C7.48043 10.1054 7.73478 10 8 10C8.26522 10 8.51957 10.1054 8.70711 10.2929C8.89464 10.4804 9 10.7348 9 11ZM8.75 4.75C8.75 4.55109 8.67098 4.36032 8.53033 4.21967C8.38968 4.07902 8.19891 4 8 4C7.80109 4 7.61032 4.07902 7.46967 4.21967C7.32902 4.36032 7.25 4.55109 7.25 4.75V8.25C7.25 8.44891 7.32902 8.63968 7.46967 8.78033C7.61032 8.92098 7.80109 9 8 9C8.19891 9 8.38968 8.92098 8.53033 8.78033C8.67098 8.63968 8.75 8.44891 8.75 8.25V4.75Z"></path></svg></div>
+          <span itemprop="name">Issues</span>
+          <span class="Counter">1</span>
+          <meta itemprop="position" content="2">
+</a>      </li>
+
+    <li  itemscope itemtype="http://schema.org/ListItem" itemprop="itemListElement">
+      <a data-hotkey="g p" data-skip-pjax="true" itemprop="url" class="js-selected-navigation-item reponav-item" data-selected-links="repo_pulls checks /LCOGT/banzai-nres/pulls" href="/LCOGT/banzai-nres/pulls">
+        <div class="d-inline"><svg class="octicon octicon-git-pull-request" viewBox="0 0 16 16" version="1.1" width="16" height="16" aria-hidden="true"><path fill-rule="evenodd" clip-rule="evenodd" d="M7.17674 3.07322L9.57318 0.676753C9.73068 0.51926 9.99996 0.630802 9.99996 0.853529V5.64642C9.99996 5.86915 9.73068 5.98069 9.57319 5.8232L7.17674 3.42677C7.07911 3.32914 7.07911 3.17085 7.17674 3.07322ZM3.75 2.5C3.33579 2.5 3 2.83579 3 3.25C3 3.66421 3.33579 4 3.75 4C4.16421 4 4.5 3.66421 4.5 3.25C4.5 2.83579 4.16421 2.5 3.75 2.5ZM1.5 3.25C1.5 2.00736 2.50736 1 3.75 1C4.99264 1 6 2.00736 6 3.25C6 4.22966 5.37389 5.06309 4.5 5.37197V10.628C5.37389 10.9369 6 11.7703 6 12.75C6 13.9926 4.99264 15 3.75 15C2.50736 15 1.5 13.9926 1.5 12.75C1.5 11.7703 2.12611 10.9369 3 10.628V5.37197C2.12611 5.06309 1.5 4.22966 1.5 3.25ZM11 2.5H10V4H11C11.5523 4 12 4.44772 12 5V10.628C11.1261 10.9369 10.5 11.7703 10.5 12.75C10.5 13.9926 11.5074 15 12.75 15C13.9926 15 15 13.9926 15 12.75C15 11.7703 14.3739 10.9369 13.5 10.628V5C13.5 3.61929 12.3807 2.5 11 2.5ZM12 12.75C12 12.3358 12.3358 12 12.75 12C13.1642 12 13.5 12.3358 13.5 12.75C13.5 13.1642 13.1642 13.5 12.75 13.5C12.3358 13.5 12 13.1642 12 12.75ZM3.75 12C3.33579 12 3 12.3358 3 12.75C3 13.1642 3.33579 13.5 3.75 13.5C4.16421 13.5 4.5 13.1642 4.5 12.75C4.5 12.3358 4.16421 12 3.75 12Z"></path></svg></div>
+        <span itemprop="name">Pull requests</span>
+        <span class="Counter">2</span>
+        <meta itemprop="position" content="4">
+</a>    </li>
+
+
+      <li itemscope itemtype="http://schema.org/ListItem" itemprop="itemListElement" class="position-relative float-left ">
+        <a data-hotkey="g w" data-skip-pjax="true" class="js-selected-navigation-item reponav-item" data-selected-links="repo_actions /LCOGT/banzai-nres/actions" href="/LCOGT/banzai-nres/actions">
+          <div class="d-inline"><svg class="octicon octicon-play" viewBox="0 0 16 16" version="1.1" width="16" height="16" aria-hidden="true"><path fill-rule="evenodd" clip-rule="evenodd" d="M1.5 8C1.5 4.41015 4.41015 1.5 8 1.5C11.5899 1.5 14.5 4.41015 14.5 8C14.5 11.5899 11.5899 14.5 8 14.5C4.41015 14.5 1.5 11.5899 1.5 8ZM8 0C3.58172 0 0 3.58172 0 8C0 12.4183 3.58172 16 8 16C12.4183 16 16 12.4183 16 8C16 3.58172 12.4183 0 8 0ZM6.37862 5.22717C6.21199 5.1272 6 5.24722 6 5.44155V10.5585C6 10.7528 6.21199 10.8728 6.37862 10.7728L10.6427 8.21437C10.8045 8.11727 10.8045 7.88273 10.6427 7.78563L6.37862 5.22717Z"></path></svg></div>
+          Actions
+</a>
+      </li>
+
+      <li >
+        <a data-hotkey="g b" class="js-selected-navigation-item reponav-item" data-selected-links="repo_projects new_repo_project repo_project /LCOGT/banzai-nres/projects" href="/LCOGT/banzai-nres/projects">
+          <div class="d-inline"><svg class="octicon octicon-project" viewBox="0 0 16 16" version="1.1" width="16" height="16" aria-hidden="true"><path fill-rule="evenodd" clip-rule="evenodd" d="M1.75 0C0.783502 0 0 0.783501 0 1.75V14.25C0 15.2165 0.783501 16 1.75 16H14.25C15.2165 16 16 15.2165 16 14.25V1.75C16 0.783502 15.2165 0 14.25 0H1.75ZM1.5 1.75C1.5 1.61193 1.61193 1.5 1.75 1.5H14.25C14.3881 1.5 14.5 1.61193 14.5 1.75V14.25C14.5 14.3881 14.3881 14.5 14.25 14.5H1.75C1.61193 14.5 1.5 14.3881 1.5 14.25V1.75ZM11.75 3C11.3358 3 11 3.33579 11 3.75V11.25C11 11.6642 11.3358 12 11.75 12C12.1642 12 12.5 11.6642 12.5 11.25V3.75C12.5 3.33579 12.1642 3 11.75 3ZM3.5 3.75C3.5 3.33579 3.83579 3 4.25 3C4.66421 3 5 3.33579 5 3.75V9.25C5 9.66421 4.66421 10 4.25 10C3.83579 10 3.5 9.66421 3.5 9.25V3.75ZM8 3C7.58579 3 7.25 3.33579 7.25 3.75V7.25C7.25 7.66421 7.58579 8 8 8C8.41421 8 8.75 7.66421 8.75 7.25V3.75C8.75 3.33579 8.41421 3 8 3Z"></path></svg></div>
+          Projects
+          <span class="Counter">0</span>
+</a>      </li>
+
+      <li >
+        <a class="js-selected-navigation-item reponav-item" data-hotkey="g w" data-selected-links="repo_wiki /LCOGT/banzai-nres/wiki" href="/LCOGT/banzai-nres/wiki">
+          <div class="d-inline"><svg class="octicon octicon-book" viewBox="0 0 16 16" version="1.1" width="16" height="16" aria-hidden="true"><path fill-rule="evenodd" clip-rule="evenodd" d="M0 1.75C0 1.33579 0.335786 1 0.75 1H5.00286C6.23012 1 7.31979 1.58958 8.00393 2.50106C8.68803 1.58962 9.77766 1 11.005 1H15.25C15.6642 1 16 1.33579 16 1.75V12.25C16 12.6642 15.6642 13 15.25 13H10.7426C10.1459 13 9.57361 13.2371 9.15165 13.659L8.53033 14.2803C8.23744 14.5732 7.76256 14.5732 7.46967 14.2803L6.84835 13.659C6.42639 13.2371 5.8541 13 5.25736 13H0.75C0.335786 13 0 12.6642 0 12.25V1.75ZM8.755 4.75C8.755 3.50736 9.76236 2.5 11.005 2.5H14.5V11.5H10.7426C10.0326 11.5 9.34339 11.7014 8.75124 12.0724L8.755 4.75ZM7.25124 12.074L7.255 7.00071L7.25285 4.74786C7.25167 3.50605 6.24466 2.5 5.00286 2.5H1.5V11.5H5.25736C5.96836 11.5 6.65854 11.7019 7.25124 12.074Z"></path></svg></div>
+          Wiki
+</a>      </li>
+
+      <li >
+        <a data-skip-pjax="true" class="js-selected-navigation-item reponav-item" data-selected-links="security overview alerts policy token_scanning code_scanning /LCOGT/banzai-nres/security" href="/LCOGT/banzai-nres/security">
+          <div class="d-inline"><svg class="octicon octicon-shield" viewBox="0 0 16 16" version="1.1" width="16" height="16" aria-hidden="true"><path fill-rule="evenodd" clip-rule="evenodd" d="M7.46664 0.133062C7.81355 0.0220518 8.18645 0.0220524 8.53336 0.133063L13.7834 1.81306C14.5082 2.045 15 2.71878 15 3.4798V6.99985C15 8.5659 14.6808 10.1823 13.6968 11.682C12.7137 13.1805 11.1116 14.4946 8.66493 15.5367C8.24091 15.7173 7.75909 15.7173 7.33508 15.5367C4.88836 14.4946 3.28631 13.1805 2.3032 11.682C1.31923 10.1823 1 8.5659 1 6.99985V3.4798C1 2.71878 1.49183 2.045 2.21664 1.81306L7.46664 0.133062ZM8.07619 1.5617C8.02664 1.54584 7.97336 1.54584 7.92381 1.5617L2.67381 3.2417C2.57026 3.27483 2.5 3.37109 2.5 3.4798V6.99985C2.5 8.35818 2.77465 9.66618 3.55737 10.8592C4.34094 12.0535 5.67838 13.2007 7.92287 14.1567C7.97134 14.1773 8.02866 14.1773 8.07713 14.1567C10.3216 13.2007 11.6591 12.0535 12.4426 10.8592C13.2253 9.66618 13.5 8.35818 13.5 6.99985V3.4798C13.5 3.37109 13.4297 3.27483 13.3262 3.2417L8.07619 1.5617ZM9 10.4999C9 11.0522 8.55228 11.4999 8 11.4999C7.44772 11.4999 7 11.0522 7 10.4999C7 9.94759 7.44772 9.49988 8 9.49988C8.55228 9.49988 9 9.94759 9 10.4999ZM8.75 4.74988C8.75 4.33566 8.41421 3.99988 8 3.99988C7.58579 3.99988 7.25 4.33566 7.25 4.74988V7.74988C7.25 8.16409 7.58579 8.49988 8 8.49988C8.41421 8.49988 8.75 8.16409 8.75 7.74988V4.74988Z"></path></svg></div>
+          Security
+              <span class="Counter js-security-tab-count" data-url="/LCOGT/banzai-nres/security/overall-count" hidden></span>
+</a>      </li>
+
+      <li >
+        <a class="js-selected-navigation-item reponav-item" data-selected-links="repo_graphs repo_contributors dependency_graph dependabot_updates pulse people /LCOGT/banzai-nres/pulse" href="/LCOGT/banzai-nres/pulse">
+          <div class="d-inline"><svg class="octicon octicon-graph" viewBox="0 0 16 16" version="1.1" width="16" height="16" aria-hidden="true"><path fill-rule="evenodd" clip-rule="evenodd" d="M1.5 1.75C1.5 1.33579 1.16421 1 0.75 1C0.335786 1 0 1.33579 0 1.75V14.25C0 14.6642 0.335786 15 0.75 15H15.25C15.6642 15 16 14.6642 16 14.25C16 13.8358 15.6642 13.5 15.25 13.5H1.5V1.75ZM15.7803 4.28033C16.0732 3.98744 16.0732 3.51256 15.7803 3.21967C15.4874 2.92678 15.0126 2.92678 14.7197 3.21967L10 7.93934L7.53033 5.46967C7.23744 5.17678 6.76256 5.17678 6.46967 5.46967L3.21967 8.71967C2.92678 9.01256 2.92678 9.48744 3.21967 9.78033C3.51256 10.0732 3.98744 10.0732 4.28033 9.78033L7 7.06066L9.46967 9.53033C9.61032 9.67098 9.80109 9.75 10 9.75C10.1989 9.75 10.3897 9.67098 10.5303 9.53033L15.7803 4.28033Z"></path></svg></div>
+          Insights
+</a>      </li>
+
+
+  </ul>
+</nav>
+
+  <div class="reponav-wrapper reponav-small d-lg-none">
+  <nav class="reponav js-reponav text-center no-wrap"
+       itemscope
+       itemtype="http://schema.org/BreadcrumbList">
+
+    <span itemscope itemtype="http://schema.org/ListItem" itemprop="itemListElement">
+      <a class="js-selected-navigation-item selected reponav-item" itemprop="url" aria-current="page" data-selected-links="repo_source repo_downloads repo_commits repo_releases repo_tags repo_branches repo_packages repo_deployments /LCOGT/banzai-nres/tree/feature/line_list_in_pkg_data" href="/LCOGT/banzai-nres/tree/feature/line_list_in_pkg_data">
+        <span itemprop="name">Code</span>
+        <meta itemprop="position" content="1">
+</a>    </span>
+
+      <span itemscope itemtype="http://schema.org/ListItem" itemprop="itemListElement">
+        <a itemprop="url" class="js-selected-navigation-item reponav-item" data-selected-links="repo_issues repo_labels repo_milestones /LCOGT/banzai-nres/issues" href="/LCOGT/banzai-nres/issues">
+          <span itemprop="name">Issues</span>
+          <span class="Counter">1</span>
+          <meta itemprop="position" content="2">
+</a>      </span>
+
+    <span itemscope itemtype="http://schema.org/ListItem" itemprop="itemListElement">
+      <a itemprop="url" class="js-selected-navigation-item reponav-item" data-selected-links="repo_pulls checks /LCOGT/banzai-nres/pulls" href="/LCOGT/banzai-nres/pulls">
+        <span itemprop="name">Pull requests</span>
+        <span class="Counter">2</span>
+        <meta itemprop="position" content="4">
+</a>    </span>
+
+
+      <span itemscope itemtype="http://schema.org/ListItem" itemprop="itemListElement">
+        <a itemprop="url" class="js-selected-navigation-item reponav-item" data-selected-links="repo_projects new_repo_project repo_project /LCOGT/banzai-nres/projects" href="/LCOGT/banzai-nres/projects">
+          <span itemprop="name">Projects</span>
+          <span class="Counter">0</span>
+          <meta itemprop="position" content="5">
+</a>      </span>
+
+      <span itemscope itemtype="http://schema.org/ListItem" itemprop="itemListElement">
+        <a itemprop="url" class="js-selected-navigation-item reponav-item" data-selected-links="repo_actions /LCOGT/banzai-nres/actions" href="/LCOGT/banzai-nres/actions">
+          <span itemprop="name">Actions</span>
+          <meta itemprop="position" content="6">
+</a>      </span>
+
+      <span itemscope itemtype="http://schema.org/ListItem" itemprop="itemListElement">
+        <a itemprop="url" class="js-selected-navigation-item reponav-item" data-selected-links="repo_wiki /LCOGT/banzai-nres/wiki" href="/LCOGT/banzai-nres/wiki">
+          <span itemprop="name">Wiki</span>
+          <meta itemprop="position" content="7">
+</a>      </span>
+
+      <a itemprop="url" class="js-selected-navigation-item reponav-item" data-selected-links="security overview alerts policy token_scanning code_scanning /LCOGT/banzai-nres/security" href="/LCOGT/banzai-nres/security">
+        <span itemprop="name">Security</span>
+            <span class="Counter js-security-deferred-tab-count" hidden></span>
+        <meta itemprop="position" content="8">
+</a>
+      <a class="js-selected-navigation-item reponav-item" data-selected-links="pulse /LCOGT/banzai-nres/pulse" href="/LCOGT/banzai-nres/pulse">
+        Pulse
+</a>
+      <span itemscope itemtype="http://schema.org/ListItem" itemprop="itemListElement">
+        <a itemprop="url" class="js-selected-navigation-item reponav-item" data-selected-links="community /LCOGT/banzai-nres/community" href="/LCOGT/banzai-nres/community">
+          Community
+</a>      </span>
+
+  </nav>
+</div>
+
+
+  </div>
+
+  
+
+  <include-fragment class="js-notification-shelf-include-fragment" data-base-src="https://github.com/notifications/beta/shelf"></include-fragment>
+
+
+<div class="container-lg clearfix new-discussion-timeline  p-responsive">
+  <div class="repository-content ">
+
+    
+    
+
+  
+
+
+    <a class="d-none js-permalink-shortcut" data-hotkey="y" href="/LCOGT/banzai-nres/blob/73b96b3220bfde0728c5749f3e180ffbe967149b/ExampleReduction.ipynb">Permalink</a>
+
+    <!-- blob contrib key: blob_contributors:v22:947a35a9e9baff6bec0579b515f2fce0 -->
+    
+
+    <div class="d-flex flex-items-start flex-shrink-0 flex-column flex-md-row pb-3">
+      <span class="d-flex flex-justify-between width-full width-md-auto">
+        
+<details class="details-reset details-overlay branch-select-menu " id="branch-select-menu">
+  <summary class="btn css-truncate btn-sm"
+           data-hotkey="w"
+           title="feature/line_list_in_pkg_data">
+    <i>Branch:</i>
+    <span class="css-truncate-target" data-menu-button>feature/line_l…</span>
+    <span class="dropdown-caret"></span>
+  </summary>
+
+  <details-menu class="SelectMenu SelectMenu--hasFilter" src="/LCOGT/banzai-nres/refs/feature/line_list_in_pkg_data/ExampleReduction.ipynb?source_action=show&amp;source_controller=blob" preload>
+    <div class="SelectMenu-modal">
+      <include-fragment class="SelectMenu-loading" aria-label="Menu is loading">
+        <svg class="octicon octicon-octoface anim-pulse" height="32" viewBox="0 0 16 16" version="1.1" width="32" aria-hidden="true"><path fill-rule="evenodd" d="M14.7 5.34c.13-.32.55-1.59-.13-3.31 0 0-1.05-.33-3.44 1.3-1-.28-2.07-.32-3.13-.32s-2.13.04-3.13.32c-2.39-1.64-3.44-1.3-3.44-1.3-.68 1.72-.26 2.99-.13 3.31C.49 6.21 0 7.33 0 8.69 0 13.84 3.33 15 7.98 15S16 13.84 16 8.69c0-1.36-.49-2.48-1.3-3.35zM8 14.02c-3.3 0-5.98-.15-5.98-3.35 0-.76.38-1.48 1.02-2.07 1.07-.98 2.9-.46 4.96-.46 2.07 0 3.88-.52 4.96.46.65.59 1.02 1.3 1.02 2.07 0 3.19-2.68 3.35-5.98 3.35zM5.49 9.01c-.66 0-1.2.8-1.2 1.78s.54 1.79 1.2 1.79c.66 0 1.2-.8 1.2-1.79s-.54-1.78-1.2-1.78zm5.02 0c-.66 0-1.2.79-1.2 1.78s.54 1.79 1.2 1.79c.66 0 1.2-.8 1.2-1.79s-.53-1.78-1.2-1.78z"></path></svg>
+      </include-fragment>
+    </div>
+  </details-menu>
+</details>
+
+        <div class="BtnGroup flex-shrink-0 d-md-none">
+          <a href="/LCOGT/banzai-nres/find/feature%2Fline_list_in_pkg_data"
+                class="js-pjax-capture-input btn btn-sm BtnGroup-item"
+                data-pjax
+                data-hotkey="t">
+            Find file
+          </a>
+          <clipboard-copy value="ExampleReduction.ipynb" class="btn btn-sm BtnGroup-item">
+            Copy path
+          </clipboard-copy>
+        </div>
+      </span>
+      <h2 id="blob-path" class="breadcrumb flex-auto min-width-0 text-normal flex-md-self-center ml-md-2 mr-md-3 my-2 my-md-0">
+        <span class="js-repo-root text-bold"><span class="js-path-segment d-inline-block wb-break-all"><a data-pjax="true" href="/LCOGT/banzai-nres/tree/feature/line_list_in_pkg_data"><span>banzai-nres</span></a></span></span><span class="separator">/</span><strong class="final-path">ExampleReduction.ipynb</strong>
+      </h2>
+
+      <div class="BtnGroup flex-shrink-0 d-none d-md-inline-block">
+        <a href="/LCOGT/banzai-nres/find/feature%2Fline_list_in_pkg_data"
+              class="js-pjax-capture-input btn btn-sm BtnGroup-item"
+              data-pjax
+              data-hotkey="t">
+          Find file
+        </a>
+        <clipboard-copy value="ExampleReduction.ipynb" class="btn btn-sm BtnGroup-item">
+          Copy path
+        </clipboard-copy>
+      </div>
+    </div>
+
+
+
+    <include-fragment src="/LCOGT/banzai-nres/contributors/feature/line_list_in_pkg_data/ExampleReduction.ipynb" class="Box Box--condensed commit-loader">
+      <div class="Box-body bg-blue-light f6">
+        Fetching contributors&hellip;
+      </div>
+
+      <div class="Box-body d-flex flex-items-center" >
+        <img alt="" class="loader-loading mr-2" src="https://github.githubassets.com/images/spinners/octocat-spinner-32-EAF2F5.gif" width="16" height="16" />
+        <span class="text-red h6 loader-error">Cannot retrieve contributors at this time</span>
+      </div>
+</include-fragment>
+
+
+
+
+
+    <div class="Box mt-3 position-relative
+      ">
+      
+<div class="Box-header py-2 d-flex flex-column flex-shrink-0 flex-md-row flex-md-items-center">
+  <div class="text-mono f6 flex-auto pr-3 flex-order-2 flex-md-order-1 mt-2 mt-md-0">
+
+      379 lines (379 sloc)
+      <span class="file-info-divider"></span>
+    11.3 KB
+  </div>
+
+  <div class="d-flex py-1 py-md-0 flex-auto flex-order-1 flex-md-order-2 flex-sm-grow-0 flex-justify-between">
+      <div class="BtnGroup">
+        <a class="btn btn-sm BtnGroup-item tooltipped tooltipped tooltipped-n source "
+          href="/LCOGT/banzai-nres/blob/feature/line_list_in_pkg_data/ExampleReduction.ipynb?short_path=5c42fb6" aria-label="Display the source blob">
+          <svg class="octicon octicon-code" viewBox="0 0 16 16" version="1.1" width="16" height="16" aria-hidden="true"><path fill-rule="evenodd" clip-rule="evenodd" d="M4.71967 3.21967C5.01256 2.92678 5.48744 2.92678 5.78033 3.21967C6.07322 3.51256 6.07322 3.98744 5.78033 4.28033L2.06066 8L5.78033 11.7197C6.07322 12.0126 6.07322 12.4874 5.78033 12.7803C5.48744 13.0732 5.01256 13.0732 4.71967 12.7803L0.46967 8.53033C0.176777 8.23744 0.176777 7.76256 0.46967 7.46967L4.71967 3.21967ZM11.2803 3.21967C10.9874 2.92678 10.5126 2.92678 10.2197 3.21967C9.92678 3.51256 9.92678 3.98744 10.2197 4.28033L13.9393 8L10.2197 11.7197C9.92678 12.0126 9.92678 12.4874 10.2197 12.7803C10.5126 13.0732 10.9874 13.0732 11.2803 12.7803L15.5303 8.53033C15.8232 8.23744 15.8232 7.76256 15.5303 7.46967L11.2803 3.21967Z"></path></svg>
+        </a>
+        <a class="btn btn-sm BtnGroup-item tooltipped tooltipped-n rendered selected"
+          href="/LCOGT/banzai-nres/blob/feature/line_list_in_pkg_data/ExampleReduction.ipynb" aria-label="Display the rendered blob">
+          <svg class="octicon octicon-file" viewBox="0 0 16 16" version="1.1" width="16" height="16" aria-hidden="true"><path fill-rule="evenodd" clip-rule="evenodd" d="M3.75 1.5C3.6837 1.5 3.62011 1.52634 3.57322 1.57322C3.52634 1.62011 3.5 1.6837 3.5 1.75V13.25C3.5 13.388 3.612 13.5 3.75 13.5H12.25C12.3163 13.5 12.3799 13.4737 12.4268 13.4268C12.4737 13.3799 12.5 13.3163 12.5 13.25V6H9.75C9.28587 6 8.84075 5.81563 8.51256 5.48744C8.18437 5.15925 8 4.71413 8 4.25V1.5H3.75ZM9.5 2.06V4.25C9.5 4.388 9.612 4.5 9.75 4.5H11.94L9.5 2.06ZM2 1.75C2 0.784 2.784 0 3.75 0H8.836C9.3 0 9.745 0.184 10.073 0.513L13.487 3.927C13.816 4.255 14 4.7 14 5.164V13.25C14 13.7141 13.8156 14.1592 13.4874 14.4874C13.1592 14.8156 12.7141 15 12.25 15H3.75C3.28587 15 2.84075 14.8156 2.51256 14.4874C2.18437 14.1592 2 13.7141 2 13.25V1.75Z"></path></svg>
+        </a>
+      </div>
+
+    <div class="BtnGroup">
+      <a id="raw-url" class="btn btn-sm BtnGroup-item" href="/LCOGT/banzai-nres/raw/feature/line_list_in_pkg_data/ExampleReduction.ipynb">Raw</a>
+        <a class="btn btn-sm js-update-url-with-hash BtnGroup-item" data-hotkey="b" href="/LCOGT/banzai-nres/blame/feature/line_list_in_pkg_data/ExampleReduction.ipynb">Blame</a>
+      <a rel="nofollow" class="btn btn-sm BtnGroup-item" href="/LCOGT/banzai-nres/commits/feature/line_list_in_pkg_data/ExampleReduction.ipynb">History</a>
+    </div>
+
+
+    <div>
+          <a class="btn-octicon tooltipped tooltipped-nw js-remove-unless-platform"
+             data-platforms="windows,mac"
+             href="https://desktop.github.com"
+             aria-label="Open this file in GitHub Desktop"
+             data-ga-click="Repository, open with desktop">
+              <svg class="octicon octicon-device-desktop" viewBox="0 0 16 16" version="1.1" width="16" height="16" aria-hidden="true"><path fill-rule="evenodd" clip-rule="evenodd" d="M1.75 2.5H14.25C14.3881 2.5 14.5 2.61193 14.5 2.75V10.25C14.5 10.3881 14.3881 10.5 14.25 10.5H1.75C1.61193 10.5 1.5 10.3881 1.5 10.25V2.75C1.5 2.61193 1.61193 2.5 1.75 2.5ZM14.25 1H1.75C0.783502 1 0 1.7835 0 2.75V10.25C0 11.2165 0.783502 12 1.75 12H5.47703C5.37794 13.041 4.95684 13.8724 4.18494 14.7568C3.99156 14.9784 3.94553 15.2926 4.06724 15.5604C4.18894 15.8281 4.4559 16 4.75001 16H11.25C11.5441 16 11.8111 15.8281 11.9328 15.5604C12.0545 15.2926 12.0085 14.9784 11.8151 14.7568C11.0432 13.8724 10.6221 13.041 10.523 12H14.25C15.2165 12 16 11.2165 16 10.25V2.75C16 1.7835 15.2165 1 14.25 1ZM9.01784 12H6.98218C6.91392 12.9377 6.651 13.7473 6.21733 14.5H9.78269C9.34903 13.7473 9.08611 12.9377 9.01784 12Z"></path></svg>
+          </a>
+
+          <!-- '"` --><!-- </textarea></xmp> --></option></form><form class="inline-form js-update-url-with-hash" action="/LCOGT/banzai-nres/edit/feature/line_list_in_pkg_data/ExampleReduction.ipynb" accept-charset="UTF-8" method="post"><input type="hidden" name="authenticity_token" value="cZYg8Yya77VrbDvsVhho/j3PJoKuFeyVfsKzdaLvBY7u2asHMrudWUtqF42uDbV9LEJNR8G5mZC/JeM6wWTLpA==" />
+            <button class="btn-octicon tooltipped tooltipped-nw" type="submit"
+              aria-label="Edit this file" data-hotkey="e" data-disable-with>
+              <svg class="octicon octicon-pencil" viewBox="0 0 16 16" version="1.1" width="16" height="16" aria-hidden="true"><path fill-rule="evenodd" clip-rule="evenodd" d="M11.0126 1.42678C11.696 0.74336 12.804 0.743362 13.4874 1.42678L14.5732 2.51257C15.2566 3.19598 15.2566 4.30402 14.5732 4.98744L5.96355 13.5971C5.75325 13.8074 5.49283 13.9606 5.20687 14.0423L1.95603 14.9711C1.69413 15.046 1.41226 14.9729 1.21966 14.7803C1.02706 14.5877 0.954017 14.3059 1.02884 14.044L1.95766 10.7931C2.03936 10.5072 2.19259 10.2467 2.40289 10.0364L11.0126 1.42678ZM12.4268 2.48744C12.3291 2.38981 12.1708 2.38981 12.0732 2.48744L10.8106 3.75L12.25 5.18934L13.5126 3.92678C13.6102 3.82915 13.6102 3.67086 13.5126 3.57323L12.4268 2.48744ZM11.1893 6.25L9.74999 4.81066L3.46355 11.0971C3.43351 11.1271 3.41162 11.1643 3.39994 11.2052L2.842 13.158L4.79479 12.6C4.83564 12.5884 4.87284 12.5665 4.90289 12.5364L11.1893 6.25Z"></path></svg>
+            </button>
+</form>
+          <!-- '"` --><!-- </textarea></xmp> --></option></form><form class="inline-form" action="/LCOGT/banzai-nres/delete/feature/line_list_in_pkg_data/ExampleReduction.ipynb" accept-charset="UTF-8" method="post"><input type="hidden" name="authenticity_token" value="4/Ct9CKkiNCSHNoQoVFVKkQsG/a+B3UkbjrtJSwndFvknDRrXcXEpWPFZ4lrchltd3b5NlWZjiYmcSHDE7s4Ow==" />
+            <button class="btn-octicon btn-octicon-danger tooltipped tooltipped-nw" type="submit"
+              aria-label="Delete this file" data-disable-with>
+              <svg class="octicon octicon-trashcan" viewBox="0 0 16 16" version="1.1" width="16" height="16" aria-hidden="true"><path fill-rule="evenodd" clip-rule="evenodd" d="M6.5 1.75C6.5 1.61193 6.61193 1.5 6.75 1.5H9.25C9.38807 1.5 9.5 1.61193 9.5 1.75V3H6.5V1.75ZM11 1.75V3H13.25C13.6642 3 14 3.33579 14 3.75C14 4.16421 13.6642 4.5 13.25 4.5H2.75C2.33579 4.5 2 4.16421 2 3.75C2 3.33579 2.33579 3 2.75 3H5V1.75C5 0.783502 5.7835 0 6.75 0H9.25C10.2165 0 11 0.783502 11 1.75ZM4.49627 6.67537C4.45506 6.26321 4.08753 5.9625 3.67537 6.00372C3.26321 6.04493 2.9625 6.41247 3.00372 6.82462L3.66367 13.4241C3.75313 14.3187 4.50592 15 5.40498 15H10.595C11.4941 15 12.2469 14.3187 12.3363 13.4241L12.9963 6.82462C13.0375 6.41247 12.7368 6.04493 12.3246 6.00372C11.9125 5.9625 11.5449 6.26321 11.5037 6.67537L10.8438 13.2749C10.831 13.4027 10.7234 13.5 10.595 13.5H5.40498C5.27655 13.5 5.169 13.4027 5.15622 13.2749L4.49627 6.67537Z"></path></svg>
+            </button>
+</form>    </div>
+  </div>
+</div>
+
+
+
+      
+
+  <div itemprop="text" class="Box-body p-0 blob-wrapper data type-jupyter-notebook ">
+      
+  <div class="render-wrapper ">
+    <div class="render-container is-render-pending js-render-target  "
+      data-identity="c206d3a0-2e05-4418-ba65-b0cd7202c0d4"
+      data-host="https://render.githubusercontent.com"
+      data-type="ipynb">
+      <img class="octospinner mx-auto" alt="" src="https://github.githubassets.com/images/spinners/octocat-spinner-128.gif" width="64" height="64" />
+      <div class="render-viewer-error">Sorry, something went wrong. <a href="https://github.com/LCOGT/banzai-nres/blob/feature/line_list_in_pkg_data/ExampleReduction.ipynb">Reload?</a></div>
+      <div class="render-viewer-fatal">Sorry, we cannot display this file.</div>
+      <div class="render-viewer-invalid">Sorry, this file is invalid so it cannot be displayed.</div>
+      <iframe class="render-viewer " src="https://render.githubusercontent.com/view/ipynb?commit=73b96b3220bfde0728c5749f3e180ffbe967149b&amp;enc_url=68747470733a2f2f7261772e67697468756275736572636f6e74656e742e636f6d2f4c434f47542f62616e7a61692d6e7265732f373362393662333232306266646530373238633537343966336531383066666265393637313439622f4578616d706c65526564756374696f6e2e6970796e62&amp;nwo=LCOGT%2Fbanzai-nres&amp;path=ExampleReduction.ipynb&amp;repository_id=140865515&amp;repository_type=Repository#c206d3a0-2e05-4418-ba65-b0cd7202c0d4" sandbox="allow-scripts allow-same-origin allow-top-navigation" title="File display">
+          Viewer requires iframe.
+      </iframe>
+    </div>
+  </div>
+
+  </div>
+
+    </div>
+
+  
+
+  <details class="details-reset details-overlay details-overlay-dark">
+    <summary data-hotkey="l" aria-label="Jump to line"></summary>
+    <details-dialog class="Box Box--overlay d-flex flex-column anim-fade-in fast linejump" aria-label="Jump to line">
+      <!-- '"` --><!-- </textarea></xmp> --></option></form><form class="js-jump-to-line-form Box-body d-flex" action="" accept-charset="UTF-8" method="get">
+        <input class="form-control flex-auto mr-3 linejump-input js-jump-to-line-field" type="text" placeholder="Jump to line&hellip;" aria-label="Jump to line" autofocus>
+        <button type="submit" class="btn" data-close-dialog>Go</button>
+</form>    </details-dialog>
+  </details>
+
+
+
+  </div>
+</div>
+
+    </main>
+  </div>
+  
+
+  </div>
+
+        
+<div class="footer container-lg width-full p-responsive" role="contentinfo">
+  <div class="position-relative d-flex flex-row-reverse flex-lg-row flex-wrap flex-lg-nowrap flex-justify-center flex-lg-justify-between pt-6 pb-2 mt-6 f6 text-gray border-top border-gray-light ">
+    <ul class="list-style-none d-flex flex-wrap col-12 col-lg-5 flex-justify-center flex-lg-justify-between mb-2 mb-lg-0">
+      <li class="mr-3 mr-lg-0">&copy; 2020 GitHub, Inc.</li>
+        <li class="mr-3 mr-lg-0"><a data-ga-click="Footer, go to terms, text:terms" href="https://github.com/site/terms">Terms</a></li>
+        <li class="mr-3 mr-lg-0"><a data-ga-click="Footer, go to privacy, text:privacy" href="https://github.com/site/privacy">Privacy</a></li>
+        <li class="mr-3 mr-lg-0"><a data-ga-click="Footer, go to security, text:security" href="https://github.com/security">Security</a></li>
+        <li class="mr-3 mr-lg-0"><a href="https://githubstatus.com/" data-ga-click="Footer, go to status, text:status">Status</a></li>
+        <li><a data-ga-click="Footer, go to help, text:help" href="https://help.github.com">Help</a></li>
+
+    </ul>
+
+    <a aria-label="Homepage" title="GitHub" class="footer-octicon d-none d-lg-block mx-lg-4" href="https://github.com">
+      <svg height="24" class="octicon octicon-mark-github" viewBox="0 0 16 16" version="1.1" width="24" aria-hidden="true"><path fill-rule="evenodd" clip-rule="evenodd" d="M8 0C3.58 0 0 3.58 0 8C0 11.54 2.29 14.53 5.47 15.59C5.87 15.66 6.02 15.42 6.02 15.21C6.02 15.02 6.01 14.39 6.01 13.72C4 14.09 3.48 13.23 3.32 12.78C3.23 12.55 2.84 11.84 2.5 11.65C2.22 11.5 1.82 11.13 2.49 11.12C3.12 11.11 3.57 11.7 3.72 11.94C4.44 13.15 5.59 12.81 6.05 12.6C6.12 12.08 6.33 11.73 6.56 11.53C4.78 11.33 2.92 10.64 2.92 7.58C2.92 6.71 3.23 5.99 3.74 5.43C3.66 5.23 3.38 4.41 3.82 3.31C3.82 3.31 4.49 3.1 6.02 4.13C6.66 3.95 7.34 3.86 8.02 3.86C8.7 3.86 9.38 3.95 10.02 4.13C11.55 3.09 12.22 3.31 12.22 3.31C12.66 4.41 12.38 5.23 12.3 5.43C12.81 5.99 13.12 6.7 13.12 7.58C13.12 10.65 11.25 11.33 9.47 11.53C9.76 11.78 10.01 12.26 10.01 13.01C10.01 14.08 10 14.94 10 15.21C10 15.42 10.15 15.67 10.55 15.59C13.71 14.53 16 11.53 16 8C16 3.58 12.42 0 8 0Z"></path></svg>
+</a>
+   <ul class="list-style-none d-flex flex-wrap col-12 col-lg-5 flex-justify-center flex-lg-justify-between mb-2 mb-lg-0">
+        <li class="mr-3 mr-lg-0"><a data-ga-click="Footer, go to contact, text:contact" href="https://github.com/contact">Contact GitHub</a></li>
+        <li class="mr-3 mr-lg-0"><a href="https://github.com/pricing" data-ga-click="Footer, go to Pricing, text:Pricing">Pricing</a></li>
+      <li class="mr-3 mr-lg-0"><a href="https://developer.github.com" data-ga-click="Footer, go to api, text:api">API</a></li>
+      <li class="mr-3 mr-lg-0"><a href="https://training.github.com" data-ga-click="Footer, go to training, text:training">Training</a></li>
+        <li class="mr-3 mr-lg-0"><a href="https://github.blog" data-ga-click="Footer, go to blog, text:blog">Blog</a></li>
+        <li><a data-ga-click="Footer, go to about, text:about" href="https://github.com/about">About</a></li>
+    </ul>
+  </div>
+  <div class="d-flex flex-justify-center pb-6">
+    <span class="f6 text-gray-light"></span>
+  </div>
+</div>
+
+
+
+  <div id="ajax-error-message" class="ajax-error-message flash flash-error">
+    <svg class="octicon octicon-alert" viewBox="0 0 16 16" version="1.1" width="16" height="16" aria-hidden="true"><path fill-rule="evenodd" clip-rule="evenodd" d="M8.22048 1.75358C8.1263 1.57738 7.87369 1.57738 7.77951 1.75359L1.69787 13.1321C1.60886 13.2987 1.72953 13.5 1.91835 13.5H14.0816C14.2705 13.5 14.3911 13.2987 14.3021 13.1321L8.22048 1.75358ZM6.45662 1.04652C7.11588 -0.186933 8.88412 -0.186935 9.54338 1.04652L15.625 12.4251C16.2481 13.5908 15.4034 15 14.0816 15H1.91835C0.596554 15 -0.248093 13.5908 0.374974 12.4251L6.45662 1.04652ZM9 11C9 11.5523 8.55229 12 8 12C7.44772 12 7 11.5523 7 11C7 10.4477 7.44772 10 8 10C8.55229 10 9 10.4477 9 11ZM8.75 5.75C8.75 5.33579 8.41421 5 8 5C7.58579 5 7.25 5.33579 7.25 5.75V8.25C7.25 8.66421 7.58579 9 8 9C8.41421 9 8.75 8.66421 8.75 8.25V5.75Z"></path></svg>
+    <button type="button" class="flash-close js-ajax-error-dismiss" aria-label="Dismiss error">
+      <svg class="octicon octicon-x" viewBox="0 0 16 16" version="1.1" width="16" height="16" aria-hidden="true"><path fill-rule="evenodd" clip-rule="evenodd" d="M3.72 3.72C3.86062 3.57955 4.05125 3.50066 4.25 3.50066C4.44875 3.50066 4.63937 3.57955 4.78 3.72L8 6.94L11.22 3.72C11.2887 3.64631 11.3715 3.58721 11.4635 3.54622C11.5555 3.50523 11.6548 3.48319 11.7555 3.48141C11.8562 3.47963 11.9562 3.49816 12.0496 3.53588C12.143 3.5736 12.2278 3.62974 12.299 3.70096C12.3703 3.77218 12.4264 3.85702 12.4641 3.9504C12.5018 4.04379 12.5204 4.14382 12.5186 4.24452C12.5168 4.34523 12.4948 4.44454 12.4538 4.53654C12.4128 4.62854 12.3537 4.71134 12.28 4.78L9.06 8L12.28 11.22C12.3537 11.2887 12.4128 11.3715 12.4538 11.4635C12.4948 11.5555 12.5168 11.6548 12.5186 11.7555C12.5204 11.8562 12.5018 11.9562 12.4641 12.0496C12.4264 12.143 12.3703 12.2278 12.299 12.299C12.2278 12.3703 12.143 12.4264 12.0496 12.4641C11.9562 12.5018 11.8562 12.5204 11.7555 12.5186C11.6548 12.5168 11.5555 12.4948 11.4635 12.4538C11.3715 12.4128 11.2887 12.3537 11.22 12.28L8 9.06L4.78 12.28C4.63782 12.4125 4.44977 12.4846 4.25547 12.4812C4.06117 12.4777 3.87579 12.399 3.73837 12.2616C3.60096 12.1242 3.52225 11.9388 3.51882 11.7445C3.51539 11.5502 3.58752 11.3622 3.72 11.22L6.94 8L3.72 4.78C3.57955 4.63938 3.50066 4.44875 3.50066 4.25C3.50066 4.05125 3.57955 3.86063 3.72 3.72Z"></path></svg>
+    </button>
+    You can’t perform that action at this time.
+  </div>
+
+
+    <script crossorigin="anonymous" async="async" integrity="sha512-WcQmT2vhcClFVOaaAJV/M+HqsJ2Gq/myvl6F3gCVBxykazXTs+i5fvxncSXwyG1CSfcrqmLFw/R/bmFYzprX2A==" type="application/javascript" id="js-conditional-compat" data-src="https://github.githubassets.com/assets/compat-bootstrap-59c4264f.js"></script>
+    <script crossorigin="anonymous" integrity="sha512-Y86V8OBlvF6I/7e56GKOOt80Yg1RTGA09uqFFX18aiBtevLbKGxB7sVpCn79fukppFIBqyBTB/s6l0Bhn0kidQ==" type="application/javascript" src="https://github.githubassets.com/assets/environment-bootstrap-63ce95f0.js"></script>
+    <script crossorigin="anonymous" async="async" integrity="sha512-ASMgX6+DJ9LVZX/3Fj0RzibSpfigU83ubvsxxwriojWmuBM3faUp1108gypkhXpqLHEBQhIhjlzDOejzOFd0gA==" type="application/javascript" src="https://github.githubassets.com/assets/vendor-0123205f.js"></script>
+    <script crossorigin="anonymous" async="async" integrity="sha512-IVGt/YkGJYHzdlUi9Oj5PX7ABGJ05Fhqw1OYScpD5ZP2Pjygb/+D5TynbZ5VweQMrHPHtDlpbjBvuJMIb4fZBw==" type="application/javascript" src="https://github.githubassets.com/assets/frameworks-2151adfd.js"></script>
+    
+    <script crossorigin="anonymous" async="async" integrity="sha512-RSyirKn5rfFMygxCdezE5DX6ROR5m0rwW89+ZyoflrCHODFR6RHp3QbSLRJxD/cOQZGdYYrhIWcz0Fx2zIrHsw==" type="application/javascript" src="https://github.githubassets.com/assets/github-bootstrap-452ca2ac.js"></script>
+    
+        <script crossorigin="anonymous" async="async" integrity="sha512-urN6bhHnHu4C12A+cTH3dOp+CwLaycy2HUXr95hvu5pbYRdF8z6iR+UQcTZutQ6mZG3Njluw2MTZVCNmwcqh8g==" type="application/javascript" data-module-id="./randomColor.js" data-src="https://github.githubassets.com/assets/randomColor-bab37a6e.js"></script>
+        <script crossorigin="anonymous" async="async" integrity="sha512-3Vk1NFIOm+TBUMM6pTA6DCUwwLLnc/QIT8jpENm71InvSU8O4p2plDagpst1tH1l+9jOBnneaXZnAskA9a2b3w==" type="application/javascript" data-module-id="./gist-vendor.js" data-src="https://github.githubassets.com/assets/gist-vendor-dd593534.js"></script>
+        <script crossorigin="anonymous" async="async" integrity="sha512-4GcSWGoe36+BoWho4gtJcByZe8j43w+lt2/PDe3rmBxRVSgD29YipDwuIywe8fvOd2b2CszBqaPGxSznUtE3Xg==" type="application/javascript" data-module-id="./drag-drop.js" data-src="https://github.githubassets.com/assets/drag-drop-e0671258.js"></script>
+    
+    
+  <div class="js-stale-session-flash flash flash-warn flash-banner" hidden
+    >
+    <svg class="octicon octicon-alert" viewBox="0 0 16 16" version="1.1" width="16" height="16" aria-hidden="true"><path fill-rule="evenodd" clip-rule="evenodd" d="M8.22048 1.75358C8.1263 1.57738 7.87369 1.57738 7.77951 1.75359L1.69787 13.1321C1.60886 13.2987 1.72953 13.5 1.91835 13.5H14.0816C14.2705 13.5 14.3911 13.2987 14.3021 13.1321L8.22048 1.75358ZM6.45662 1.04652C7.11588 -0.186933 8.88412 -0.186935 9.54338 1.04652L15.625 12.4251C16.2481 13.5908 15.4034 15 14.0816 15H1.91835C0.596554 15 -0.248093 13.5908 0.374974 12.4251L6.45662 1.04652ZM9 11C9 11.5523 8.55229 12 8 12C7.44772 12 7 11.5523 7 11C7 10.4477 7.44772 10 8 10C8.55229 10 9 10.4477 9 11ZM8.75 5.75C8.75 5.33579 8.41421 5 8 5C7.58579 5 7.25 5.33579 7.25 5.75V8.25C7.25 8.66421 7.58579 9 8 9C8.41421 9 8.75 8.66421 8.75 8.25V5.75Z"></path></svg>
+    <span class="js-stale-session-flash-signed-in" hidden>You signed in with another tab or window. <a href="">Reload</a> to refresh your session.</span>
+    <span class="js-stale-session-flash-signed-out" hidden>You signed out in another tab or window. <a href="">Reload</a> to refresh your session.</span>
+  </div>
+  <template id="site-details-dialog">
+  <details class="details-reset details-overlay details-overlay-dark lh-default text-gray-dark hx_rsm" open>
+    <summary role="button" aria-label="Close dialog"></summary>
+    <details-dialog class="Box Box--overlay d-flex flex-column anim-fade-in fast hx_rsm-dialog hx_rsm-modal">
+      <button class="Box-btn-octicon m-0 btn-octicon position-absolute right-0 top-0" type="button" aria-label="Close dialog" data-close-dialog>
+        <svg class="octicon octicon-x" viewBox="0 0 16 16" version="1.1" width="16" height="16" aria-hidden="true"><path fill-rule="evenodd" clip-rule="evenodd" d="M3.72 3.72C3.86062 3.57955 4.05125 3.50066 4.25 3.50066C4.44875 3.50066 4.63937 3.57955 4.78 3.72L8 6.94L11.22 3.72C11.2887 3.64631 11.3715 3.58721 11.4635 3.54622C11.5555 3.50523 11.6548 3.48319 11.7555 3.48141C11.8562 3.47963 11.9562 3.49816 12.0496 3.53588C12.143 3.5736 12.2278 3.62974 12.299 3.70096C12.3703 3.77218 12.4264 3.85702 12.4641 3.9504C12.5018 4.04379 12.5204 4.14382 12.5186 4.24452C12.5168 4.34523 12.4948 4.44454 12.4538 4.53654C12.4128 4.62854 12.3537 4.71134 12.28 4.78L9.06 8L12.28 11.22C12.3537 11.2887 12.4128 11.3715 12.4538 11.4635C12.4948 11.5555 12.5168 11.6548 12.5186 11.7555C12.5204 11.8562 12.5018 11.9562 12.4641 12.0496C12.4264 12.143 12.3703 12.2278 12.299 12.299C12.2278 12.3703 12.143 12.4264 12.0496 12.4641C11.9562 12.5018 11.8562 12.5204 11.7555 12.5186C11.6548 12.5168 11.5555 12.4948 11.4635 12.4538C11.3715 12.4128 11.2887 12.3537 11.22 12.28L8 9.06L4.78 12.28C4.63782 12.4125 4.44977 12.4846 4.25547 12.4812C4.06117 12.4777 3.87579 12.399 3.73837 12.2616C3.60096 12.1242 3.52225 11.9388 3.51882 11.7445C3.51539 11.5502 3.58752 11.3622 3.72 11.22L6.94 8L3.72 4.78C3.57955 4.63938 3.50066 4.44875 3.50066 4.25C3.50066 4.05125 3.57955 3.86063 3.72 3.72Z"></path></svg>
+      </button>
+      <div class="octocat-spinner my-6 js-details-dialog-spinner"></div>
+    </details-dialog>
+  </details>
+</template>
+
+  <div class="Popover js-hovercard-content position-absolute" style="display: none; outline: none;" tabindex="0">
+  <div class="Popover-message Popover-message--bottom-left Popover-message--large Box box-shadow-large" style="width:360px;">
+  </div>
+</div>
+
+
+  </body>
+</html>
